--- conflicted
+++ resolved
@@ -164,18 +164,13 @@
     }
 
     @Test
-<<<<<<< HEAD
-    public void doNothingIfEnabledForDebuggableBuildNotSet() throws Exception {
-=======
-    public void doNothingIfDebug() {
->>>>>>> 8312f60f
+    public void doNothingIfEnabledForDebuggableBuildNotSet() {
         Whitebox.setInternalState(mApplicationInfo, "flags", ApplicationInfo.FLAG_DEBUGGABLE);
         testDistributeInactive();
     }
 
     @Test
-<<<<<<< HEAD
-    public void doNothingWhenEnabledForDebuggableBuildSetToFalse() throws Exception {
+    public void doNothingWhenEnabledForDebuggableBuildSetToFalse() {
         Whitebox.setInternalState(mApplicationInfo, "flags", ApplicationInfo.FLAG_DEBUGGABLE);
         Distribute.setEnabledForDebuggableBuild(false);
         testDistributeInactive();
@@ -230,10 +225,7 @@
     }
 
     @Test
-    public void doNothingIfInstallComesFromStore() throws Exception {
-=======
     public void doNothingIfInstallComesFromStore() {
->>>>>>> 8312f60f
         when(InstallerUtils.isInstalledFromAppStore(anyString(), any(Context.class))).thenReturn(true);
         testDistributeInactive();
     }
