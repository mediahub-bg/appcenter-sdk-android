--- conflicted
+++ resolved
@@ -1942,23 +1942,16 @@
             AppCenterLog.debug(LOG_TAG, "Installing couldn't start due to the release installer wasn't initialized.");
             return;
         }
-        if (!mReleaseInstallerListener.startInstall()) {
-            Toast.makeText(mContext, R.string.something_goes_wrong_during_installing_new_release, Toast.LENGTH_SHORT).show();
-        }
+        mReleaseInstallerListener.startInstall();
     }
 
     /**
      * Ask permission on start application after update or start to install a new update.
-     */
-<<<<<<< HEAD
+     * 
+     * @param downloadId
+     * @param totalSize
+     */
     synchronized void showSystemSettingsDialogOrStartInstalling(long downloadId, long totalSize) {
-        if (mReleaseInstallerListener == null) {
-            AppCenterLog.debug(LOG_TAG, "Couldn't set 'downloadId' value due to the release installer wasn't initialized.");
-            return;
-        }
-=======
-    synchronized void showSystemSettingsDialogOrStartInstalling(long downloadId) {
->>>>>>> 834eea60
         mReleaseInstallerListener.setDownloadId(downloadId);
         mReleaseInstallerListener.setTotalSize(totalSize);
 
