package com.microsoft.appcenter.analytics;

import com.microsoft.appcenter.utils.AppCenterLog;
import com.microsoft.appcenter.utils.HashUtils;
import com.microsoft.appcenter.utils.TicketCache;

import java.util.Date;

import static com.microsoft.appcenter.analytics.Analytics.LOG_TAG;

/**
 * Authentication provider to associate logs with user identifier.
 */
public class AuthenticationProvider {

    /**
     * Number of milliseconds to refresh token before it expires.
     */
    private static final long REFRESH_THRESHOLD = 10 * 60 * 1000;

    /**
     * The authentication provider type.
     */
    private final Type mType;

    /**
     * The ticket key for this authentication provider.
     */
    private final String mTicketKey;

    /**
     * The ticket key as hash.
     */
    private final String mTicketKeyHash;

    /**
     * The token provider that will be used to get an updated authentication token.
     */
    private final TokenProvider mTokenProvider;

    /**
     * Current auth callback if we are refreshing token.
     * Used to avoid doing it more than once at a time.
     */
    private AuthenticationCallback mCallback;

    /**
     * Current token expiry date.
     */
    private Date mExpiryDate;

    /**
     * Create a new authentication provider.
     *
     * @param type          The type for the provider.
     * @param ticketKey     The ticket key for the provider. This can be any value and does not need to match user identifier.
     *                      This value will be used in the token provider callback for giving context. The only requirement
     *                      is that ticket key is different if registering a new provider (for example to switch user).
     *                      Typical implementations will pass user identifier as a value but it's not a requirement.
     * @param tokenProvider The token provider that will be used to get a current authentication token.
     */
    public AuthenticationProvider(Type type, String ticketKey, TokenProvider tokenProvider) {
        mType = type;
        mTicketKey = ticketKey;
        mTicketKeyHash = ticketKey == null ? null : HashUtils.sha256(ticketKey);
        mTokenProvider = tokenProvider;
    }

    /**
     * Get the type of this authentication provider.
     *
     * @return the type.
     */
    Type getType() {
        return mType;
    }

    /**
     * Get the ticket key for this authentication provider.
     *
     * @return the ticket key.
     */
    String getTicketKey() {
        return mTicketKey;
    }

    /**
     * Get the ticket key hash for this authentication provider.
     *
     * @return the ticket key hash.
     */
    String getTicketKeyHash() {
        return mTicketKeyHash;
    }

    /**
     * Token provider object that will be called to provide a current authentication token.
     *
     * @return the token provider.
     */
    TokenProvider getTokenProvider() {
        return mTokenProvider;
    }

    /**
     * Call token provider callback in background.
     */
    synchronized void acquireTokenAsync() {

        /* Do nothing if already acquiring token. */
        if (mCallback != null) {
            return;
        }

        /* Acquire token using a callback for result to avoid blocking this thread. */
        AppCenterLog.debug(LOG_TAG, "Calling token provider=" + mType + " callback.");
        mCallback = new AuthenticationCallback() {

            @Override
<<<<<<< HEAD
            public void onAuthenticationResult(String token, Date expiresAt) {
                handleTokenUpdate(token, expiresAt, this);
=======
            public void onAuthenticationResult(String token, Date expiryDate) {
                handleTokenUpdate(token, expiryDate);
>>>>>>> ce02ef36
            }
        };
        mTokenProvider.getToken(mTicketKey, mCallback);
    }

    /**
     * Handle token callback update.
     *
<<<<<<< HEAD
     * @param token     token value.
     * @param expiresAt token expiry date.
     * @param callback  authentication callback.
     */
    private synchronized void handleTokenUpdate(String token, Date expiresAt, AuthenticationCallback callback) {

        /* Prevent multiple calls. */
        if (mCallback != callback) {
            AppCenterLog.debug(LOG_TAG, "Ignore duplicate authentication callback calls, provider=" + mType);
            return;
        }

        /* Clear callback state. */
        mCallback = null;
=======
     * @param token      token value.
     * @param expiryDate token expiry date.
     */
    private synchronized void handleTokenUpdate(String token, Date expiryDate) {
>>>>>>> ce02ef36

        /* Check parameters. */
        AppCenterLog.debug(LOG_TAG, "Got result back from token provider=" + mType);
        if (token == null) {
            AppCenterLog.error(LOG_TAG, "Authentication failed for ticketKey=" + mTicketKey);
            return;
        }
        if (expiryDate == null) {
            AppCenterLog.error(LOG_TAG, "No expiry date provided for ticketKey=" + mTicketKey);
            return;
        }

        /* Update shared cache. */
        TicketCache.putTicket(mTicketKeyHash, mType.mTokenPrefix + token);

        /* Keep track of safe expiry time. */
<<<<<<< HEAD
        mExpiresAt = expiresAt;
=======
        mExpiryDate = expiryDate;

        /* Clear callback state. */
        mCallback = null;
>>>>>>> ce02ef36
    }

    /**
     * Trigger asynchronous token refresh if the token is about to expire.
     */
    synchronized void checkTokenExpiry() {
        if (mExpiryDate != null && mExpiryDate.getTime() <= System.currentTimeMillis() + REFRESH_THRESHOLD) {
            acquireTokenAsync();
        }
    }

    /**
     * The supported types of the authentication provider.
     */
    public enum Type {

        /**
         * Microsoft account authentication for first party applications using compact tickets.
         */
        MSA_COMPACT("p"),

        /**
         * Microsoft account authentication for third party applications using delegate tickets.
         */
        MSA_DELEGATE("d");

        /**
         * Token prefix separator.
         */
        private static final String TOKEN_PREFIX_SEPARATOR = ":";

        /**
         * Token value prefix.
         */
        private final String mTokenPrefix;

        /**
         * Init.
         *
         * @param tokenPrefix token value prefix.
         */
        Type(String tokenPrefix) {
            mTokenPrefix = tokenPrefix + TOKEN_PREFIX_SEPARATOR;
        }
    }

    /**
     * Application callback to request authentication token value.
     */
    public interface TokenProvider {

        /**
         * Implement this method and pass a fresh authentication token using the callback.
         * This will be called 1 time right after registering and also whenever the token is about to expire.
         *
         * @param ticketKey The ticket key that is used to get an updated token.
         * @param callback  callback to provide the result.
         */
        void getToken(String ticketKey, AuthenticationCallback callback);
    }

    /**
     * Authentication callback.
     */
    public interface AuthenticationCallback {

        /**
         * Notify SDK that authentication completed.
         *
         * @param tokenValue token value or null if authentication failed.
         * @param expiryDate expiry date for token or null if authentication failed.
         */
        void onAuthenticationResult(String tokenValue, Date expiryDate);
    }
}<|MERGE_RESOLUTION|>--- conflicted
+++ resolved
@@ -117,13 +117,8 @@
         mCallback = new AuthenticationCallback() {
 
             @Override
-<<<<<<< HEAD
-            public void onAuthenticationResult(String token, Date expiresAt) {
-                handleTokenUpdate(token, expiresAt, this);
-=======
             public void onAuthenticationResult(String token, Date expiryDate) {
-                handleTokenUpdate(token, expiryDate);
->>>>>>> ce02ef36
+                handleTokenUpdate(token, expiryDate, this);
             }
         };
         mTokenProvider.getToken(mTicketKey, mCallback);
@@ -132,12 +127,11 @@
     /**
      * Handle token callback update.
      *
-<<<<<<< HEAD
-     * @param token     token value.
-     * @param expiresAt token expiry date.
-     * @param callback  authentication callback.
-     */
-    private synchronized void handleTokenUpdate(String token, Date expiresAt, AuthenticationCallback callback) {
+     * @param token      token value.
+     * @param expiryDate token expiry date.
+     * @param callback   authentication callback.
+     */
+    private synchronized void handleTokenUpdate(String token, Date expiryDate, AuthenticationCallback callback) {
 
         /* Prevent multiple calls. */
         if (mCallback != callback) {
@@ -147,12 +141,6 @@
 
         /* Clear callback state. */
         mCallback = null;
-=======
-     * @param token      token value.
-     * @param expiryDate token expiry date.
-     */
-    private synchronized void handleTokenUpdate(String token, Date expiryDate) {
->>>>>>> ce02ef36
 
         /* Check parameters. */
         AppCenterLog.debug(LOG_TAG, "Got result back from token provider=" + mType);
@@ -169,14 +157,7 @@
         TicketCache.putTicket(mTicketKeyHash, mType.mTokenPrefix + token);
 
         /* Keep track of safe expiry time. */
-<<<<<<< HEAD
-        mExpiresAt = expiresAt;
-=======
         mExpiryDate = expiryDate;
-
-        /* Clear callback state. */
-        mCallback = null;
->>>>>>> ce02ef36
     }
 
     /**
