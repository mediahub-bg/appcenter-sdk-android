--- conflicted
+++ resolved
@@ -891,24 +891,16 @@
         File throwableFile = mock(File.class);
         when(throwableFile.length()).thenReturn(1L);
         when(ErrorLogHelper.getStoredThrowableFile(any(UUID.class))).thenReturn(throwableFile);
-<<<<<<< HEAD
-
-        Exception classNotFoundException = mock(ClassNotFoundException.class);
-        Exception ioException = mock(IOException.class);
-        when(FileManager.readObject(any(File.class))).thenThrow(classNotFoundException).thenThrow(ioException);
-
-=======
         when(ErrorLogHelper.getErrorReportFromErrorLog(any(ManagedErrorLog.class), any(Throwable.class))).thenReturn(mock(ErrorReport.class));
 
         /* Mock exceptions. */
         Throwable classNotFoundException = mock(ClassNotFoundException.class);
         Throwable ioException = mock(IOException.class);
         Throwable stackOverflowError = mock(StackOverflowError.class);
-        when(StorageHelper.InternalStorage.readObject(any(File.class)))
+        when(FileManager.readObject(any(File.class)))
                 .thenThrow(classNotFoundException)
                 .thenThrow(ioException)
                 .thenThrow(stackOverflowError);
->>>>>>> 2430ff4b
         Crashes crashes = Crashes.getInstance();
 
         /* Test ClassNotFoundException. */
@@ -1024,13 +1016,8 @@
         when(ErrorLogHelper.getErrorReportFromErrorLog(errorLog, throwable)).thenReturn(errorReport);
         when(ErrorLogHelper.getStoredErrorLogFiles()).thenReturn(new File[]{lastErrorLogFile});
         when(ErrorLogHelper.getNewMinidumpFiles()).thenReturn(new File[0]);
-<<<<<<< HEAD
-        when(FileManager.read(any(File.class))).thenReturn("");
+        when(FileManager.read(any(File.class))).thenReturn("fake_data");
         when(FileManager.readObject(any(File.class))).thenReturn(throwable);
-=======
-        when(StorageHelper.InternalStorage.read(any(File.class))).thenReturn("fake_data");
-        when(StorageHelper.InternalStorage.readObject(any(File.class))).thenReturn(throwable);
->>>>>>> 2430ff4b
 
         Crashes crashes = Crashes.getInstance();
         crashes.setLogSerializer(logSerializer);
@@ -1098,11 +1085,7 @@
         when(ErrorLogHelper.getLastErrorLogFile()).thenReturn(lastErrorLogFile);
         when(ErrorLogHelper.getStoredErrorLogFiles()).thenReturn(new File[]{lastErrorLogFile});
         when(ErrorLogHelper.getNewMinidumpFiles()).thenReturn(new File[0]);
-<<<<<<< HEAD
-        when(FileManager.read(any(File.class))).thenReturn("");
-=======
-        when(StorageHelper.InternalStorage.read(any(File.class))).thenReturn("fake_data");
->>>>>>> 2430ff4b
+        when(FileManager.read(any(File.class))).thenReturn("fake_data");
 
         Crashes crashes = Crashes.getInstance();
         crashes.setLogSerializer(logSerializer);
