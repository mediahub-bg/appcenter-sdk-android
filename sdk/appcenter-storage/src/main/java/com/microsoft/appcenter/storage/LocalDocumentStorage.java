--- conflicted
+++ resolved
@@ -81,24 +81,6 @@
     private static final String PENDING_OPERATION_COLUMN_NAME = "pending_operation";
 
     /**
-<<<<<<< HEAD
-     * Pending operation CREATE value.
-     */
-    static final String PENDING_OPERATION_CREATE_VALUE = "CREATE";
-
-    /**
-     * Pending operation REPLACE value.
-     */
-    static final String PENDING_OPERATION_REPLACE_VALUE = "REPLACE";
-
-    /**
-     * Pending operation DELETE value.
-     */
-    static final String PENDING_OPERATION_DELETE_VALUE = "DELETE";
-
-    /**
-=======
->>>>>>> 28af1346
      * Current version of the schema.
      */
     private static final int VERSION = 1;
@@ -139,15 +121,9 @@
                 document,
                 document.getEtag(),
                 expiresAt.getTimeInMillis(),
-<<<<<<< HEAD
-                now.getTimeInMillis(),
-                now.getTimeInMillis(),
-                null);
-=======
                 expiresAt.getTimeInMillis(),
                 expiresAt.getTimeInMillis(),
                 pendingOperationValue);
->>>>>>> 28af1346
         mDatabaseManager.replace(values);
     }
 
