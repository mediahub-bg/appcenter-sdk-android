--- conflicted
+++ resolved
@@ -26,8 +26,12 @@
 
 import static com.microsoft.appcenter.Constants.READONLY_TABLE;
 import static com.microsoft.appcenter.Constants.USER_TABLE_FORMAT;
+import static com.microsoft.appcenter.storage.Constants.DOCUMENT_FIELD_NAME;
 import static com.microsoft.appcenter.storage.Constants.ETAG_FIELD_NAME;
+import static com.microsoft.appcenter.storage.Constants.ID_FIELD_NAME;
 import static com.microsoft.appcenter.storage.Constants.LOG_TAG;
+import static com.microsoft.appcenter.storage.Constants.PARTITION_KEY_FIELD_NAME;
+import static com.microsoft.appcenter.storage.Constants.TIMESTAMP_FIELD_NAME;
 import static com.microsoft.appcenter.storage.Constants.USER;
 
 public class Utils {
@@ -61,17 +65,13 @@
 
     private static <T> Document<T> parseDocument(JsonObject obj, Class<T> documentType) {
         try {
-            T document = sGson.fromJson(obj.get(Constants.DOCUMENT_FIELD_NAME), documentType);
+            T document = sGson.fromJson(obj.get(DOCUMENT_FIELD_NAME), documentType);
             return new Document<>(
                     document,
-                    obj.get(Constants.PARTITION_KEY_FIELD_NAME).getAsString(),
-                    obj.get(Constants.ID_FIELD_NAME).getAsString(),
-<<<<<<< HEAD
-                    obj.has(Constants.ETAG_FIELD_NAME) ? obj.get(Constants.ETAG_FIELD_NAME).getAsString() : null,
-=======
-                    obj.has(ETAG_FIELD_NAME) ? obj.get(ETAG_FIELD_NAME).getAsString() : "",
->>>>>>> e441514a
-                    obj.get(Constants.TIMESTAMP_FIELD_NAME).getAsLong());
+                    obj.get(PARTITION_KEY_FIELD_NAME).getAsString(),
+                    obj.get(ID_FIELD_NAME).getAsString(),
+                    obj.has(ETAG_FIELD_NAME) ? obj.get(ETAG_FIELD_NAME).getAsString() : null,
+                    obj.get(TIMESTAMP_FIELD_NAME).getAsLong());
         } catch (RuntimeException exception) {
             return new Document<>(new StorageException("Failed to deserialize document.", exception));
         }
