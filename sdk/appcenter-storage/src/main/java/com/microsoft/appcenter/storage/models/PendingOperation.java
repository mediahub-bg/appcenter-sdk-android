/*
 * Copyright (c) Microsoft Corporation. All rights reserved.
 * Licensed under the MIT License.
 */

package com.microsoft.appcenter.storage.models;

/**
 * Pending operation.
 */
public class PendingOperation {

    private String mTable;

    private String mOperation;

    private String mPartition;

    private String mDocumentId;

    private String mDocument;

    private String mETag;

    private long mExpirationTime;

<<<<<<< HEAD
    private long downloadTime;

    private long operationTime;

    public PendingOperation(String table, String operation, String partition, String documentId, String document, long expirationTime, long downloadTime, long operationTime) {
        this.table = table;
        this.operation = operation;
        this.partition = partition;
        this.documentId = documentId;
        this.document = document;
        this.expirationTime = expirationTime;
        this.downloadTime = downloadTime;
        this.operationTime = operationTime;
=======
    public PendingOperation(String table, String operation, String partition, String documentId, String document, long expirationTime) {
        mTable = table;
        mOperation = operation;
        mPartition = partition;
        mDocumentId = documentId;
        mDocument = document;
        mExpirationTime = expirationTime;
>>>>>>> a23f801c
    }

    /**
     * @return table name the operation is performed on
     */
    public String getTable() {
        return mTable;
    }

    /**
     * @return operation name.
     */
    public String getOperation() {
        return mOperation;
    }

    /**
     * @param operation name.
     */
    public void setOperation(String operation) {
        this.operation = operation;
    }

    /**
     * @return partition name.
     */
    public String getPartition() {
        return mPartition;
    }

    /**
     * @return document ID.
     */
    public String getDocumentId() {
        return mDocumentId;
    }

    /**
     * @return document object.
     */
    public String getDocument() {
        return mDocument;
    }

    /**
     * @param document object.
     */
    public void setDocument(String document) {
        mDocument = document;
    }

    /**
     * @return Cosmos DB eTag.
     */
    public String getETag() {
        return mETag;
    }

    /**
     * @param eTag setter.
     */
    public void setETag(String eTag) {
        mETag = eTag;
    }

    /**
     * @return document expiration time.
     */
    public long getExpirationTime() {
        return mExpirationTime;
    }

    /**
     * @return document download time.
     */
    public long getDownloadTime() {
        return downloadTime;
    }

    /**
     * @return operation time.
     */
    public long getOperationTime() {
        return operationTime;
    }
}<|MERGE_RESOLUTION|>--- conflicted
+++ resolved
@@ -24,29 +24,19 @@
 
     private long mExpirationTime;
 
-<<<<<<< HEAD
-    private long downloadTime;
+    private long mDownloadTime;
 
-    private long operationTime;
+    private long mOperationTime;
 
     public PendingOperation(String table, String operation, String partition, String documentId, String document, long expirationTime, long downloadTime, long operationTime) {
-        this.table = table;
-        this.operation = operation;
-        this.partition = partition;
-        this.documentId = documentId;
-        this.document = document;
-        this.expirationTime = expirationTime;
-        this.downloadTime = downloadTime;
-        this.operationTime = operationTime;
-=======
-    public PendingOperation(String table, String operation, String partition, String documentId, String document, long expirationTime) {
         mTable = table;
         mOperation = operation;
         mPartition = partition;
         mDocumentId = documentId;
         mDocument = document;
         mExpirationTime = expirationTime;
->>>>>>> a23f801c
+        mDownloadTime = downloadTime;
+        mOperationTime = operationTime;
     }
 
     /**
@@ -67,7 +57,7 @@
      * @param operation name.
      */
     public void setOperation(String operation) {
-        this.operation = operation;
+        mOperation = operation;
     }
 
     /**
@@ -123,13 +113,13 @@
      * @return document download time.
      */
     public long getDownloadTime() {
-        return downloadTime;
+        return mDownloadTime;
     }
 
     /**
      * @return operation time.
      */
     public long getOperationTime() {
-        return operationTime;
+        return mOperationTime;
     }
 }