--- conflicted
+++ resolved
@@ -385,16 +385,6 @@
                                 }
                             });
                 } else {
-<<<<<<< HEAD
-                    Document<T> cachedDocument;
-                    String storedPartitionName = appendAccountIdToPartitionName(partition);
-                    if (storedPartitionName != null) {
-                        cachedDocument = mLocalDocumentStorage.read(table, storedPartitionName, documentId, documentType, readOptions);
-                    } else {
-                        cachedDocument = new Document<>(new StorageException("Unable to find partition named " + partition + "."));
-                    }
-=======
->>>>>>> b84ca189
                     result.complete(cachedDocument);
                 }
             }
