package com.microsoft.appcenter.storage;

import android.annotation.SuppressLint;
import android.content.Context;
import android.support.annotation.NonNull;
import android.support.annotation.VisibleForTesting;

import com.microsoft.appcenter.AbstractAppCenterService;
import com.microsoft.appcenter.channel.Channel;
import com.microsoft.appcenter.http.HttpClient;
import com.microsoft.appcenter.http.ServiceCall;
import com.microsoft.appcenter.http.ServiceCallback;
import com.microsoft.appcenter.storage.client.CosmosDb;
import com.microsoft.appcenter.storage.client.TokenExchange;
import com.microsoft.appcenter.storage.client.TokenExchange.TokenExchangeServiceCallback;
import com.microsoft.appcenter.storage.models.Document;
import com.microsoft.appcenter.storage.models.Page;
import com.microsoft.appcenter.storage.models.PaginatedDocuments;
import com.microsoft.appcenter.storage.models.ReadOptions;
import com.microsoft.appcenter.storage.models.TokenResult;
import com.microsoft.appcenter.storage.models.WriteOptions;
import com.microsoft.appcenter.utils.AppCenterLog;
import com.microsoft.appcenter.utils.async.AppCenterFuture;
import com.microsoft.appcenter.utils.async.DefaultAppCenterFuture;
import com.microsoft.appcenter.utils.context.AbstractTokenContextListener;
import com.microsoft.appcenter.utils.context.AuthTokenContext;

import java.util.HashMap;
import java.util.Map;

import static com.microsoft.appcenter.Constants.DEFAULT_API_URL;
import static com.microsoft.appcenter.http.DefaultHttpClient.METHOD_DELETE;
import static com.microsoft.appcenter.http.DefaultHttpClient.METHOD_GET;
import static com.microsoft.appcenter.http.DefaultHttpClient.METHOD_POST;
import static com.microsoft.appcenter.http.HttpUtils.createHttpClient;
import static com.microsoft.appcenter.storage.Constants.LOG_TAG;
import static com.microsoft.appcenter.storage.Constants.SERVICE_NAME;
import static com.microsoft.appcenter.storage.Constants.STORAGE_GROUP;

/**
 * Storage service.
 */
public class Storage extends AbstractAppCenterService {

    /**
     * Shared instance.
     */
    @SuppressLint("StaticFieldLeak")
    private static Storage sInstance;

    /**
     * Application secret.
     */
    private String mAppSecret;

    /**
     * Current API base URL.
     */
    private String mApiUrl = DEFAULT_API_URL;

    private Map<DefaultAppCenterFuture<?>, ServiceCall> mPendingCalls = new HashMap<>();

    private HttpClient mHttpClient;

    private DocumentCache mDocumentCache;

    /**
     * Authorization listener for {@link AuthTokenContext}.
     */
    private AuthTokenContext.Listener mAuthListener;

    /**
     * Get shared instance.
     *
     * @return shared instance.
     */
    @SuppressWarnings("WeakerAccess")
    public static synchronized Storage getInstance() {
        if (sInstance == null) {
            sInstance = new Storage();
        }
        return sInstance;
    }

    @VisibleForTesting
    static synchronized void unsetInstance() {
        sInstance = null;
    }

    /**
     * Change the base URL used to make API calls.
     *
     * @param apiUrl API base URL.
     */
    @SuppressWarnings({"SameParameterValue", "WeakerAccess", "unused"})
    // TODO Remove suppress warnings after reflection removed in test app
    public static void setApiUrl(String apiUrl) {
        getInstance().setInstanceApiUrl(apiUrl);
    }

    /**
     * Check whether Storage service is enabled or not.
     *
     * @return future with result being <code>true</code> if enabled, <code>false</code> otherwise.
     * @see AppCenterFuture
     */
    @SuppressWarnings({"unused", "WeakerAccess"}) // TODO Remove warning suppress after release.
    public static AppCenterFuture<Boolean> isEnabled() {
        return getInstance().isInstanceEnabledAsync();
    }

    /**
     * Enable or disable Storage service.
     *
     * @param enabled <code>true</code> to enable, <code>false</code> to disable.
     * @return future with null result to monitor when the operation completes.
     */
    @SuppressWarnings({"unused", "WeakerAccess"}) // TODO Remove warning suppress after release.
    public static AppCenterFuture<Void> setEnabled(boolean enabled) {
        return getInstance().setInstanceEnabledAsync(enabled);
    }

    /**
     * Read a document.
     * The document type (T) must be JSON deserializable.
     */
    public static <T> AppCenterFuture<Document<T>> read(String partition, String documentId, Class<T> documentType) {
        return read(partition, documentId, documentType, new ReadOptions());
    }

    /**
     * Read a document.
     * The document type (T) must be JSON deserializable.
     */
    public static <T> AppCenterFuture<Document<T>> read(String partition, String documentId, Class<T> documentType, ReadOptions readOptions) {
        return getInstance().instanceRead(partition, documentId, documentType, readOptions);
    }

    /**
     * List (need optional signature to configure page size).
     * The document type (T) must be JSON deserializable.
     */
    public static <T> AppCenterFuture<PaginatedDocuments<T>> list(String partition, Class<T> documentType) {
        return getInstance().instanceList(partition, documentType);
    }

    /**
     * Create a document.
     * The document instance (T) must be JSON serializable.
     */
    public static <T> AppCenterFuture<Document<T>> create(String partition, String documentId, T document, Class<T> documentType) {
        return getInstance().instanceCreateOrUpdate(partition, documentId, document, documentType);
    }

    /**
     * Delete a document.
     */
    public static AppCenterFuture<Document<Void>> delete(String partition, String documentId) {
        return getInstance().instanceDelete(partition, documentId);
    }

    /**
     * Replace a document.
     * The document instance (T) must be JSON serializable.
     */
    public static <T> AppCenterFuture<Document<T>> replace(String partition, String documentId, T document, Class<T> documentType) {
        
         /* 
          * In the current version we do not support E-tag optimistic concurrency logic and `replace` will call Create (POST) operation instead of Replace (PUT).
         */
        AppCenterLog.debug(LOG_TAG, "Replace started");
        return Storage.create(partition, documentId, document, documentType);
    }

    /**
     * Implements {@link #setApiUrl(String)}}.
     */
    private synchronized void setInstanceApiUrl(String apiUrl) {
        mApiUrl = apiUrl;
    }

    @Override
    public synchronized void onStarted(@NonNull Context context, @NonNull Channel channel, String appSecret, String transmissionTargetToken, boolean startedFromApp) {
        mHttpClient = createHttpClient(context);
        mAppSecret = appSecret;
<<<<<<< HEAD
        mDocumentCache = new DocumentCache(context);
=======
        mAuthListener = new AbstractTokenContextListener() {
            
            @Override
            public void onNewUser(String authToken) {
                if (authToken == null) {
                    TokenManager.getInstance().removeAllCachedTokens();
                }
            }
        };
>>>>>>> 2ba0af35
        super.onStarted(context, channel, appSecret, transmissionTargetToken, startedFromApp);
    }

    /**
     * React to enable state change.
     *
     * @param enabled current state.
     */
    @Override
    protected synchronized void applyEnabledState(boolean enabled) {
        if (enabled) {
            AuthTokenContext.getInstance().addListener(mAuthListener);
        } else {
            for (Map.Entry<DefaultAppCenterFuture<?>, ServiceCall> call : mPendingCalls.entrySet()) {
                call.getKey().complete(null);
                call.getValue().cancel();
            }
            AuthTokenContext.getInstance().removeListener(mAuthListener);
            mPendingCalls.clear();
        }
    }

    @Override
    protected String getGroupName() {
        return STORAGE_GROUP;
    }

    @Override
    public String getServiceName() {
        return SERVICE_NAME;
    }

    @Override
    protected String getLoggerTag() {
        return LOG_TAG;
    }

    private synchronized <T> AppCenterFuture<Document<T>> instanceRead(
            final String partition,
            final String documentId,
            final Class<T> documentType,
            final ReadOptions readOptions) {
        final DefaultAppCenterFuture<Document<T>> result = new DefaultAppCenterFuture<>();
        Document<T> cachedDocument = mDocumentCache.read(partition, documentId, documentType, readOptions);
        if (cachedDocument == null) {
            getTokenAndCallCosmosDbApi(
                    partition,
                    result,
                    new TokenExchangeServiceCallback() {

                        @Override
                        public void callCosmosDb(TokenResult tokenResult) {
                            callCosmosDbReadApi(tokenResult, documentId, documentType, result);
                        }

                        @Override
                        public void completeFuture(Exception e) {
                            completeFutureAndRemovePendingCall(e, result);
                        }
                    });
        }
        else {
            result.complete(cachedDocument);
        }
        return result;
    }

    private synchronized <T> void callCosmosDbReadApi(
            final TokenResult tokenResult,
            final String documentId,
            final Class<T> documentType,
            final DefaultAppCenterFuture<Document<T>> result) {
        ServiceCall cosmosDbCall = CosmosDb.callCosmosDbApi(
                tokenResult,
                documentId,
                mHttpClient,
                METHOD_GET,
                null,
                new ServiceCallback() {

                    @Override
                    public void onCallSucceeded(String payload, Map<String, String> headers) {
                        completeFutureAndRemovePendingCall(Utils.parseDocument(payload, documentType), result);
                    }

                    @Override
                    public void onCallFailed(Exception e) {
                        completeFutureAndRemovePendingCall(e, result);
                    }
                });
        mPendingCalls.put(result, cosmosDbCall);
    }

    /**
     * Create a document
     * The document type (T) must be JSON deserializable
     */
    private synchronized <T> AppCenterFuture<PaginatedDocuments<T>> instanceList(final String partition, final Class<T> documentType) {
        final DefaultAppCenterFuture<PaginatedDocuments<T>> result = new DefaultAppCenterFuture<>();
        getTokenAndCallCosmosDbApi(
                partition,
                result,
                new TokenExchangeServiceCallback() {

                    @Override
                    public void callCosmosDb(TokenResult tokenResult) {
                        callCosmosDbListApi(tokenResult, result, documentType);
                    }

                    @Override
                    public void completeFuture(Exception e) {
                        completeFutureAndRemovePendingCallWhenDocuments(e, result);
                    }
                });
        return result;
    }

    private synchronized <T> void callCosmosDbListApi(
            final TokenResult tokenResult,
            final DefaultAppCenterFuture<PaginatedDocuments<T>> result,
            final Class<T> documentType) {
        CosmosDb.callCosmosDbListApi(
                tokenResult,
                null,
                mHttpClient,
                new ServiceCallback() {

                    @Override
                    public void onCallSucceeded(String payload, Map<String, String> headers) {
                        Page<T> page = Utils.parseDocuments(payload, documentType);
                        PaginatedDocuments<T> paginatedDocuments = new PaginatedDocuments<T>()
                                .withCurrentPage(page).withTokenResult(tokenResult)
                                .withHttpClient(mHttpClient)
                                .withContinuationToken(headers.get(Constants.CONTINUATION_TOKEN_HEADER))
                                .withDocumentType(documentType);
                        completeFutureAndRemovePendingCall(paginatedDocuments, result);
                    }

                    @Override
                    public void onCallFailed(Exception e) {
                        completeFutureAndRemovePendingCallWhenDocuments(e, result);
                    }
                });
    }

    /**
     * Create a document.
     * The document type (T) must be JSON deserializable.
     */
    private synchronized <T> AppCenterFuture<Document<T>> instanceCreateOrUpdate(final String partition, final String documentId, final T document, final Class<T> documentType) {
        final DefaultAppCenterFuture<Document<T>> result = new DefaultAppCenterFuture<>();
        getTokenAndCallCosmosDbApi(
                partition,
                result,
                new TokenExchangeServiceCallback() {

                    @Override
                    public void callCosmosDb(final TokenResult tokenResult) {
                        callCosmosDbCreateOrUpdateApi(tokenResult, document, documentType, partition, documentId, result);
                    }

                    @Override
                    public void completeFuture(Exception e) {
                        completeFutureAndRemovePendingCall(e, result);
                    }
                });
        return result;
    }

    private synchronized <T> void callCosmosDbCreateOrUpdateApi(
            final TokenResult tokenResult,
            T document,
            final Class<T> documentType,
            String partition,
            final String documentId,
            final DefaultAppCenterFuture<Document<T>> result) {
        CosmosDb.callCosmosDbApi(
                tokenResult,
                null,
                mHttpClient,
                METHOD_POST,
                new Document<>(document, partition, documentId).toString(),
                new HashMap<String, String>(){{put("x-ms-documentdb-is-upsert","true");}},
                new ServiceCallback() {

                    @Override
                    public void onCallSucceeded(String payload, Map<String, String> headers) {
                        Document<T> cosmosDbDocument = Utils.parseDocument(payload, documentType);
                        completeFutureAndRemovePendingCall(cosmosDbDocument, result);
                        // TODO: discuss how to decide between read and write expiration options
                        mDocumentCache.write(cosmosDbDocument, null);
                    }

                    @Override
                    public void onCallFailed(Exception e) {
                        completeFutureAndRemovePendingCall(e, result);
                    }
                });
    }

    private synchronized AppCenterFuture<Document<Void>> instanceDelete(final String partition, final String documentId) {
        final DefaultAppCenterFuture<Document<Void>> result = new DefaultAppCenterFuture<>();
        getTokenAndCallCosmosDbApi(
                partition,
                result,
                new TokenExchangeServiceCallback() {
                    @Override
                    public void callCosmosDb(final TokenResult tokenResult) {
                        callCosmosDbDeleteApi(tokenResult, documentId, result);
                    }

                    @Override
                    public void completeFuture(Exception e) {
                        completeFutureAndRemovePendingCall(e, result);
                    }
                });
        return result;
    }

    private synchronized void callCosmosDbDeleteApi(final TokenResult tokenResult, final String documentId, final DefaultAppCenterFuture<Document<Void>> result) {
        CosmosDb.callCosmosDbApi(
                tokenResult,
                documentId,
                mHttpClient,
                METHOD_DELETE,
                null,
                new ServiceCallback() {

                    @Override
                    public void onCallSucceeded(String payload, Map<String, String> headers) {
                        completeFutureAndRemovePendingCall(new Document<Void>(), result);
                        mDocumentCache.delete(tokenResult.partition(), documentId);
                    }

                    @Override
                    public void onCallFailed(Exception e) {
                        completeFutureAndRemovePendingCall(e, result);
                    }
                });
    }

    private synchronized <T> void getTokenAndCallCosmosDbApi(
            String partition,
            DefaultAppCenterFuture result,
            TokenExchangeServiceCallback callback) {
        TokenResult cachedTokenResult = TokenManager.getInstance().getCachedToken(partition);
        if (cachedTokenResult != null) {
            callback.callCosmosDb(cachedTokenResult);
        } else {
            ServiceCall tokenExchangeServiceCall =
                    TokenExchange.getDbToken(
                            partition,
                            mHttpClient,
                            mApiUrl,
                            mAppSecret,
                            callback);
            mPendingCalls.put(result, tokenExchangeServiceCall);
        }
    }

    private synchronized <FT> void completeFutureAndRemovePendingCall(FT value, DefaultAppCenterFuture<FT> result) {
        result.complete(value);
        mPendingCalls.remove(result);
    }

    private synchronized <T> void completeFutureAndRemovePendingCall(Exception e, DefaultAppCenterFuture<Document<T>> future) {
        Utils.handleApiCallFailure(e);
        future.complete(new Document<T>(e));
        mPendingCalls.remove(future);
    }


    private synchronized <T> void completeFutureAndRemovePendingCallWhenDocuments(Exception e, DefaultAppCenterFuture<PaginatedDocuments<T>> future) {
        Utils.handleApiCallFailure(e);
        future.complete(new PaginatedDocuments<T>());
        mPendingCalls.remove(future);
    }
}<|MERGE_RESOLUTION|>--- conflicted
+++ resolved
@@ -183,9 +183,7 @@
     public synchronized void onStarted(@NonNull Context context, @NonNull Channel channel, String appSecret, String transmissionTargetToken, boolean startedFromApp) {
         mHttpClient = createHttpClient(context);
         mAppSecret = appSecret;
-<<<<<<< HEAD
         mDocumentCache = new DocumentCache(context);
-=======
         mAuthListener = new AbstractTokenContextListener() {
             
             @Override
@@ -195,7 +193,6 @@
                 }
             }
         };
->>>>>>> 2ba0af35
         super.onStarted(context, channel, appSecret, transmissionTargetToken, startedFromApp);
     }
 
