package com.microsoft.appcenter.storage;

import android.annotation.SuppressLint;
import android.content.Context;
import android.support.annotation.NonNull;
import android.support.annotation.VisibleForTesting;

import com.microsoft.appcenter.AbstractAppCenterService;
import com.microsoft.appcenter.channel.Channel;
import com.microsoft.appcenter.http.HttpClient;
import com.microsoft.appcenter.http.ServiceCall;
import com.microsoft.appcenter.http.ServiceCallback;
import com.microsoft.appcenter.storage.client.CosmosDb;
import com.microsoft.appcenter.storage.client.TokenExchange;
import com.microsoft.appcenter.storage.models.Document;
import com.microsoft.appcenter.storage.models.Page;
import com.microsoft.appcenter.storage.models.PaginatedDocuments;
import com.microsoft.appcenter.storage.models.TokenResult;
import com.microsoft.appcenter.utils.AppCenterLog;
import com.microsoft.appcenter.utils.async.AppCenterFuture;
import com.microsoft.appcenter.utils.async.DefaultAppCenterFuture;

import java.util.HashMap;
import java.util.Map;

import static com.microsoft.appcenter.Constants.DEFAULT_API_URL;
import static com.microsoft.appcenter.http.DefaultHttpClient.METHOD_DELETE;
import static com.microsoft.appcenter.http.DefaultHttpClient.METHOD_GET;
import static com.microsoft.appcenter.http.DefaultHttpClient.METHOD_POST;
import static com.microsoft.appcenter.http.HttpUtils.createHttpClient;
import static com.microsoft.appcenter.storage.Constants.LOG_TAG;
import static com.microsoft.appcenter.storage.Constants.SERVICE_NAME;
import static com.microsoft.appcenter.storage.Constants.STORAGE_GROUP;

/**
 * Storage service.
 */
public class Storage extends AbstractAppCenterService {

    /**
     * Shared instance.
     */
    @SuppressLint("StaticFieldLeak")
    private static Storage sInstance;

    /**
     * Application secret.
     */
    private String mAppSecret;

    /**
     * Current API base URL.
     */
    private String mApiUrl = DEFAULT_API_URL;

    private Map<DefaultAppCenterFuture<?>, ServiceCall> mPendingCalls = new HashMap<>();

    private HttpClient mHttpClient;

    /**
     * Get shared instance.
     *
     * @return shared instance.
     */
    @SuppressWarnings("WeakerAccess")
    public static synchronized Storage getInstance() {
        if (sInstance == null) {
            sInstance = new Storage();
        }
        return sInstance;
    }

    @VisibleForTesting
    static synchronized void unsetInstance() {
        sInstance = null;
    }

    /**
     * Change the base URL used to make API calls.
     *
     * @param apiUrl API base URL.
     */
    @SuppressWarnings({"SameParameterValue", "WeakerAccess", "unused"})
    // TODO Remove suppress warnings after reflection removed in test app
    public static void setApiUrl(String apiUrl) {
        getInstance().setInstanceApiUrl(apiUrl);
    }

    /**
     * Check whether Storage service is enabled or not.
     *
     * @return future with result being <code>true</code> if enabled, <code>false</code> otherwise.
     * @see AppCenterFuture
     */
    @SuppressWarnings({"unused", "WeakerAccess"}) // TODO Remove warning suppress after release.
    public static AppCenterFuture<Boolean> isEnabled() {
        return getInstance().isInstanceEnabledAsync();
    }

    /**
     * Enable or disable Storage service.
     *
     * @param enabled <code>true</code> to enable, <code>false</code> to disable.
     * @return future with null result to monitor when the operation completes.
     */
    @SuppressWarnings({"unused", "WeakerAccess"}) // TODO Remove warning suppress after release.
    public static AppCenterFuture<Void> setEnabled(boolean enabled) {
        return getInstance().setInstanceEnabledAsync(enabled);
    }

    /**
     * Read a document.
     * The document type (T) must be JSON deserializable.
     */
    public static <T> AppCenterFuture<Document<T>> read(String partition, String documentId, Class<T> documentType) {
        AppCenterLog.debug(LOG_TAG, "Read started");
        return getInstance().instanceRead(partition, documentId, documentType);
    }

    /**
     * List (need optional signature to configure page size).
     * The document type (T) must be JSON deserializable.
     */
    public static <T> AppCenterFuture<PaginatedDocuments<T>> list(String partition, Class<T> documentType) {
        return getInstance().instanceList(partition, documentType);
    }

    /**
     * Create a document.
     * The document instance (T) must be JSON serializable.
     */
    public static <T> AppCenterFuture<Document<T>> create(String partition, String documentId, T document, Class<T> documentType) {
        AppCenterLog.debug(LOG_TAG, "Create started");
<<<<<<< HEAD
        return getInstance().instanceCreateOrUpdate(partition, documentId, document, documentType);
=======
        return getInstance().instanceCreate(partition, documentId, document, documentType);
>>>>>>> 3beed909
    }

    /**
     * Delete a document.
     */
<<<<<<< HEAD
    public static <T> AppCenterFuture<Document<T>> replace(String partition, String documentId, T document, Class<T> documentType) {
        
         /* 
            In the current version we do not support E-tag optimistic concurrency logic and `replace` will call
            Create (POST) operation instead of Replace (PUT)
         */
        AppCenterLog.debug(LOG_TAG, "Replace started");
        return Storage.create(partition, documentId, document, documentType);
=======
    public static AppCenterFuture<Document<Void>> delete(String partition, String documentId) {
        return getInstance().instanceDelete(partition, documentId);
>>>>>>> 3beed909
    }

    /**
     * Replace a document.
     * The document instance (T) must be JSON serializable.
     */
    public static <T> AppCenterFuture<Document<T>> replace(String partition, String documentId, T document) {
        return null;
    }

    /**
     * Implements {@link #setApiUrl(String)}}.
     */
    private synchronized void setInstanceApiUrl(String apiUrl) {
        mApiUrl = apiUrl;
    }

    @Override
    public synchronized void onStarted(@NonNull Context context, @NonNull Channel channel, String appSecret, String transmissionTargetToken, boolean startedFromApp) {
        mHttpClient = createHttpClient(context);
        mAppSecret = appSecret;
        super.onStarted(context, channel, appSecret, transmissionTargetToken, startedFromApp);
    }

    /**
     * React to enable state change.
     *
     * @param enabled current state.
     */
    @Override
    protected synchronized void applyEnabledState(boolean enabled) {
        if (enabled) {
        } else {
            for (Map.Entry<DefaultAppCenterFuture<?>, ServiceCall> call : mPendingCalls.entrySet()) {
                call.getKey().complete(null);
                call.getValue().cancel();
            }
            mPendingCalls.clear();
        }
    }

    @Override
    protected String getGroupName() {
        return STORAGE_GROUP;
    }

    @Override
    public String getServiceName() {
        return SERVICE_NAME;
    }

    @Override
    protected String getLoggerTag() {
        return LOG_TAG;
    }

    private synchronized <T> AppCenterFuture<Document<T>> instanceRead(
            final String partition,
            final String documentId,
            final Class<T> documentType) {
        final DefaultAppCenterFuture<Document<T>> result = new DefaultAppCenterFuture<>();
        getTokenAndCallCosmosDbApi(
                partition,
                result,
                new TokenExchange.TokenExchangeServiceCallback() {

                    @Override
                    public void callCosmosDb(TokenResult tokenResult) {
                        callCosmosDbReadApi(tokenResult, documentId, documentType, result);
                    }

                    @Override
                    public void completeFuture(Exception e) {
                        completeFutureAndRemovePendingCall(e, result);
                    }
                });
        return result;
    }

    private synchronized <T> void callCosmosDbReadApi(
            final TokenResult tokenResult,
            final String documentId,
            final Class<T> documentType,
            final DefaultAppCenterFuture<Document<T>> result) {
        ServiceCall cosmosDbCall = CosmosDb.callCosmosDbApi(
                tokenResult,
                documentId,
                mHttpClient,
                METHOD_GET,
                null,
                new ServiceCallback() {

                    @Override
                    public void onCallSucceeded(String payload, Map<String, String> headers) {
                        completeFutureAndRemovePendingCall(Utils.parseDocument(payload, documentType), result);
                    }

                    @Override
                    public void onCallFailed(Exception e) {
                        completeFutureAndRemovePendingCall(e, result);
                    }
                });
        mPendingCalls.put(result, cosmosDbCall);
    }

    /**
     * Create a document
     * The document type (T) must be JSON deserializable
     */
    private synchronized <T> AppCenterFuture<PaginatedDocuments<T>> instanceList(final String partition, final Class<T> documentType) {
        final DefaultAppCenterFuture<PaginatedDocuments<T>> result = new DefaultAppCenterFuture<>();
        getTokenAndCallCosmosDbApi(
                partition,
                result,
                new TokenExchange.TokenExchangeServiceCallback() {

                    @Override
                    public void callCosmosDb(TokenResult tokenResult) {
                        callCosmosDbListApi(tokenResult, result, documentType);
                    }

                    @Override
                    public void completeFuture(Exception e) {
                        completeFutureAndRemovePendingCallWhenDocuments(e, result);
                    }
                });
        return result;
    }

    private synchronized <T> void callCosmosDbListApi(
            final TokenResult tokenResult,
            final DefaultAppCenterFuture<PaginatedDocuments<T>> result,
            final Class<T> documentType) {
        CosmosDb.callCosmosDbListApi(
                tokenResult,
                null,
                mHttpClient,
                new ServiceCallback() {

                    @Override
                    public void onCallSucceeded(String payload, Map<String, String> headers) {
                        Page<T> page = Utils.parseDocuments(payload, documentType);
                        PaginatedDocuments<T> paginatedDocuments = new PaginatedDocuments<T>()
                                .withCurrentPage(page).withTokenResult(tokenResult)
                                .withHttpClient(mHttpClient)
                                .withContinuationToken(headers.get(Constants.CONTINUATION_TOKEN_HEADER))
                                .withDocumentType(documentType);
                        completeFutureAndRemovePendingCallWhenDocuments(paginatedDocuments, result);
                    }

                    @Override
                    public void onCallFailed(Exception e) {
                        completeFutureAndRemovePendingCallWhenDocuments(e, result);
                    }
                });
    }

    /**
     * Create a document.
     * The document type (T) must be JSON deserializable.
     */
    private synchronized <T> AppCenterFuture<Document<T>> instanceCreateOrUpdate(final String partition, final String documentId, final T document, final Class<T> documentType) {
        final DefaultAppCenterFuture<Document<T>> result = new DefaultAppCenterFuture<>();
        getTokenAndCallCosmosDbApi(
                partition,
                result,
                new TokenExchange.TokenExchangeServiceCallback() {

                    @Override
                    public void callCosmosDb(final TokenResult tokenResult) {
                        callCosmosDbCreateOrUpdateApi(tokenResult, document, documentType, partition, documentId, result);
                    }

                    @Override
                    public void completeFuture(Exception e) {
                        completeFutureAndRemovePendingCall(e, result);
                    }
                });
        return result;
    }

<<<<<<< HEAD
    //endregion

    //region Delete implementation

    private synchronized <T> void callCosmosDbCreateOrUpdateApi(
=======
    private synchronized <T> void callCosmosDbCreateApi(
>>>>>>> 3beed909
            final TokenResult tokenResult,
            T document,
            final Class<T> documentType,
            String partition,
            final String documentId,
            final DefaultAppCenterFuture<Document<T>> result) {
        CosmosDb.callCosmosDbApi(
                tokenResult,
                null,
                mHttpClient,
                METHOD_POST,
<<<<<<< HEAD
                new Document<T>(document, partition, documentId).toString(),
                new HashMap<String, String>(){{put("x-ms-documentdb-is-upsert","true");}},
=======
                new Document<>(document, partition, documentId).toString(),
>>>>>>> 3beed909
                new ServiceCallback() {

                    @Override
                    public void onCallSucceeded(String payload, Map<String, String> headers) {
                        completeFutureAndRemovePendingCall(Utils.parseDocument(payload, documentType), result);
                    }

                    @Override
                    public void onCallFailed(Exception e) {
                        completeFutureAndRemovePendingCall(e, result);
                    }
                });
    }

    private synchronized AppCenterFuture<Document<Void>> instanceDelete(final String partition, final String documentId) {
        final DefaultAppCenterFuture<Document<Void>> result = new DefaultAppCenterFuture<>();
        getTokenAndCallCosmosDbApi(
                partition,
                result,
                new TokenExchange.TokenExchangeServiceCallback() {
                    @Override
                    public void callCosmosDb(final TokenResult tokenResult) {
                        callCosmosDbDeleteApi(tokenResult, documentId, result);
                    }

                    @Override
                    public void completeFuture(Exception e) {
                        completeFutureAndRemovePendingCall(e, result);
                    }
                });
        return result;
    }

    private synchronized void callCosmosDbDeleteApi(TokenResult tokenResult, String documentId, final DefaultAppCenterFuture<Document<Void>> result) {
        CosmosDb.callCosmosDbApi(
                tokenResult,
                documentId,
                mHttpClient,
                METHOD_DELETE,
                null,
                new ServiceCallback() {

                    @Override
                    public void onCallSucceeded(String payload, Map<String, String> headers) {
                        completeFutureAndRemovePendingCall(new Document<Void>(), result);
                    }

                    @Override
                    public void onCallFailed(Exception e) {
                        completeFutureAndRemovePendingCall(e, result);
                    }
                });
    }

    private synchronized <T> void getTokenAndCallCosmosDbApi(String partition, DefaultAppCenterFuture result, TokenExchange.TokenExchangeServiceCallback callback) {
        TokenResult tokenResult = TokenManager.getInstance().getCachedToken(partition);
        if (tokenResult != null) {
            callback.callCosmosDb(tokenResult);
        } else {
            ServiceCall tokenExchangeServiceCall =
                    TokenExchange.getDbToken(
                            partition,
                            mHttpClient,
                            mApiUrl,
                            mAppSecret,
                            callback);
            mPendingCalls.put(result, tokenExchangeServiceCall);
        }
    }

    private synchronized <T> void completeFutureAndRemovePendingCall(Document<T> value, DefaultAppCenterFuture<Document<T>> result) {
        result.complete(value);
        mPendingCalls.remove(result);
    }

    private synchronized <T> void completeFutureAndRemovePendingCall(Exception e, DefaultAppCenterFuture<Document<T>> future) {
        Utils.handleApiCallFailure(e);
        future.complete(new Document<T>(e));
        mPendingCalls.remove(future);
    }

    private synchronized <T> void completeFutureAndRemovePendingCallWhenDocuments(PaginatedDocuments<T> value, DefaultAppCenterFuture<PaginatedDocuments<T>> result) {
        result.complete(value);
        mPendingCalls.remove(result);
    }

    private synchronized <T> void completeFutureAndRemovePendingCallWhenDocuments(Exception e, DefaultAppCenterFuture<PaginatedDocuments<T>> future) {
        Utils.handleApiCallFailure(e);
        future.complete(new PaginatedDocuments<T>());
        mPendingCalls.remove(future);
    }
}<|MERGE_RESOLUTION|>--- conflicted
+++ resolved
@@ -131,17 +131,20 @@
      */
     public static <T> AppCenterFuture<Document<T>> create(String partition, String documentId, T document, Class<T> documentType) {
         AppCenterLog.debug(LOG_TAG, "Create started");
-<<<<<<< HEAD
         return getInstance().instanceCreateOrUpdate(partition, documentId, document, documentType);
-=======
-        return getInstance().instanceCreate(partition, documentId, document, documentType);
->>>>>>> 3beed909
     }
 
     /**
      * Delete a document.
      */
-<<<<<<< HEAD
+    public static AppCenterFuture<Document<Void>> delete(String partition, String documentId) {
+        return getInstance().instanceDelete(partition, documentId);
+    }
+
+    /**
+     * Replace a document.
+     * The document instance (T) must be JSON serializable.
+     */
     public static <T> AppCenterFuture<Document<T>> replace(String partition, String documentId, T document, Class<T> documentType) {
         
          /* 
@@ -150,18 +153,6 @@
          */
         AppCenterLog.debug(LOG_TAG, "Replace started");
         return Storage.create(partition, documentId, document, documentType);
-=======
-    public static AppCenterFuture<Document<Void>> delete(String partition, String documentId) {
-        return getInstance().instanceDelete(partition, documentId);
->>>>>>> 3beed909
-    }
-
-    /**
-     * Replace a document.
-     * The document instance (T) must be JSON serializable.
-     */
-    public static <T> AppCenterFuture<Document<T>> replace(String partition, String documentId, T document) {
-        return null;
     }
 
     /**
@@ -335,15 +326,7 @@
         return result;
     }
 
-<<<<<<< HEAD
-    //endregion
-
-    //region Delete implementation
-
     private synchronized <T> void callCosmosDbCreateOrUpdateApi(
-=======
-    private synchronized <T> void callCosmosDbCreateApi(
->>>>>>> 3beed909
             final TokenResult tokenResult,
             T document,
             final Class<T> documentType,
@@ -355,12 +338,8 @@
                 null,
                 mHttpClient,
                 METHOD_POST,
-<<<<<<< HEAD
-                new Document<T>(document, partition, documentId).toString(),
+                new Document<>(document, partition, documentId).toString(),
                 new HashMap<String, String>(){{put("x-ms-documentdb-is-upsert","true");}},
-=======
-                new Document<>(document, partition, documentId).toString(),
->>>>>>> 3beed909
                 new ServiceCallback() {
 
                     @Override
