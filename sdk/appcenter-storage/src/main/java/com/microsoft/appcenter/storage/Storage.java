/*
 * Copyright (c) Microsoft Corporation. All rights reserved.
 * Licensed under the MIT License.
 */

package com.microsoft.appcenter.storage;

import android.annotation.SuppressLint;
import android.content.Context;
import android.support.annotation.MainThread;
import android.support.annotation.NonNull;
import android.support.annotation.VisibleForTesting;
import android.support.annotation.WorkerThread;

import com.microsoft.appcenter.AbstractAppCenterService;
import com.microsoft.appcenter.channel.Channel;
import com.microsoft.appcenter.http.HttpException;
import com.microsoft.appcenter.http.ServiceCall;
import com.microsoft.appcenter.http.ServiceCallback;
import com.microsoft.appcenter.storage.client.CosmosDb;
import com.microsoft.appcenter.storage.client.StorageHttpClientDecorator;
import com.microsoft.appcenter.storage.client.TokenExchange;
import com.microsoft.appcenter.storage.client.TokenExchange.TokenExchangeServiceCallback;
import com.microsoft.appcenter.storage.exception.StorageException;
import com.microsoft.appcenter.storage.models.DataStoreEventListener;
import com.microsoft.appcenter.storage.models.Document;
import com.microsoft.appcenter.storage.models.DocumentError;
import com.microsoft.appcenter.storage.models.DocumentMetadata;
import com.microsoft.appcenter.storage.models.Page;
import com.microsoft.appcenter.storage.models.PaginatedDocuments;
import com.microsoft.appcenter.storage.models.PendingOperation;
import com.microsoft.appcenter.storage.models.ReadOptions;
import com.microsoft.appcenter.storage.models.TokenResult;
import com.microsoft.appcenter.storage.models.WriteOptions;
import com.microsoft.appcenter.utils.AppCenterLog;
import com.microsoft.appcenter.utils.NetworkStateHelper;
import com.microsoft.appcenter.utils.async.AppCenterFuture;
import com.microsoft.appcenter.utils.async.DefaultAppCenterFuture;
import com.microsoft.appcenter.utils.context.AbstractTokenContextListener;
import com.microsoft.appcenter.utils.context.AuthTokenContext;

import java.util.HashMap;
import java.util.Map;

import static com.microsoft.appcenter.http.DefaultHttpClient.METHOD_DELETE;
import static com.microsoft.appcenter.http.DefaultHttpClient.METHOD_GET;
import static com.microsoft.appcenter.http.DefaultHttpClient.METHOD_POST;
import static com.microsoft.appcenter.http.HttpUtils.createHttpClient;
import static com.microsoft.appcenter.storage.Constants.DEFAULT_API_URL;
import static com.microsoft.appcenter.storage.Constants.LOG_TAG;
import static com.microsoft.appcenter.storage.Constants.PENDING_OPERATION_CREATE_VALUE;
import static com.microsoft.appcenter.storage.Constants.PENDING_OPERATION_DELETE_VALUE;
import static com.microsoft.appcenter.storage.Constants.PENDING_OPERATION_REPLACE_VALUE;
import static com.microsoft.appcenter.storage.Constants.SERVICE_NAME;
import static com.microsoft.appcenter.storage.Constants.STORAGE_GROUP;

/**
 * Storage service.
 */
public class Storage extends AbstractAppCenterService implements NetworkStateHelper.Listener {

    /**
     * Shared instance.
     */
    @SuppressLint("StaticFieldLeak")
    private static Storage sInstance;

    /**
     * Application secret.
     */
    private String mAppSecret;

    /**
     * Current API base URL.
     */
    private String mApiUrl = DEFAULT_API_URL;

    private Map<DefaultAppCenterFuture<?>, ServiceCall> mPendingCalls = new HashMap<>();

    private StorageHttpClientDecorator mHttpClient;

    private LocalDocumentStorage mLocalDocumentStorage;

    /**
     * Current event listener.
     */
    private volatile DataStoreEventListener mEventListener;

    /**
     * Authorization listener for {@link AuthTokenContext}.
     */
    private AuthTokenContext.Listener mAuthListener;

    private NetworkStateHelper mNetworkStateHelper;

    /**
     * Get shared instance.
     *
     * @return shared instance.
     */
    @SuppressWarnings("WeakerAccess")
    public static synchronized Storage getInstance() {
        if (sInstance == null) {
            sInstance = new Storage();
        }
        return sInstance;
    }

    @VisibleForTesting
    static synchronized void unsetInstance() {
        sInstance = null;
    }

    /**
     * Change the base URL used to make API calls.
     *
     * @param apiUrl API base URL.
     */
    @SuppressWarnings({"SameParameterValue", "WeakerAccess", "unused"})
    // TODO Remove suppress warnings after reflection removed in test app
    public static void setApiUrl(String apiUrl) {
        getInstance().setInstanceApiUrl(apiUrl);
    }

    /**
     * Check whether Storage service is enabled or not.
     *
     * @return future with result being <code>true</code> if enabled, <code>false</code> otherwise.
     * @see AppCenterFuture
     */
    @SuppressWarnings({"unused", "WeakerAccess"}) // TODO Remove warning suppress after release.
    public static AppCenterFuture<Boolean> isEnabled() {
        return getInstance().isInstanceEnabledAsync();
    }

    /**
     * Enable or disable Storage service.
     *
     * @param enabled <code>true</code> to enable, <code>false</code> to disable.
     * @return future with null result to monitor when the operation completes.
     */
    @SuppressWarnings({"unused", "WeakerAccess"}) // TODO Remove warning suppress after release.
    public static AppCenterFuture<Void> setEnabled(boolean enabled) {
        return getInstance().setInstanceEnabledAsync(enabled);
    }

    /**
     * Check whether offline mode is enabled or not.
     *
     * @return result being <code>true</code> if enabled, <code>false</code> otherwise.
     * @see AppCenterFuture
     */
    @SuppressWarnings({"unused", "WeakerAccess"}) // TODO Remove warning suppress after release.
    public static boolean isOfflineModeEnabled() {
        return getInstance().isOfflineModeEnabledInstance();
    }

    /**
     * Enable or disable offline mode.
     *
     * @param offlineModeEnabled <code>true</code> to simulate device being offline, <code>false</code> to go back to the original network state of the device.
     */
    @SuppressWarnings({"unused", "WeakerAccess"}) // TODO Remove warning suppress after release.
    public static void setOfflineModeEnabled(boolean offlineModeEnabled) {
        getInstance().setOfflineModeEnabledInstance(offlineModeEnabled);
    }

    /**
     * Check whether offline mode is enabled or not.
     *
     * @return result being <code>true</code> if enabled, <code>false</code> otherwise.
     * @see AppCenterFuture
     */
    private synchronized boolean isOfflineModeEnabledInstance() {
        if (mHttpClient != null) {
            return mHttpClient.isOfflineModeEnabled();
        }
        AppCenterLog.error(LOG_TAG, "AppCenter Storage must be started before checking if offline mode is enabled.");
        return false;
    }

    /**
     * Enable or disable offline mode.
     *
     * @param offlineMode <code>true</code> to simulate device being offline, <code>false</code> to go back to the original network state of the device.
     */
    private synchronized void setOfflineModeEnabledInstance(boolean offlineMode) {
        if (mHttpClient != null) {
            mHttpClient.setOfflineModeEnabled(offlineMode);
        } else {
            AppCenterLog.error(LOG_TAG, "AppCenter Storage must be started before setting offline mode.");
        }
    }

    /**
     * Read a document.
     * The document type (T) must be JSON deserializable.
     */
    @SuppressWarnings("WeakerAccess") // TODO remove warning suppress after release.
    public static <T> AppCenterFuture<Document<T>> read(String partition, String documentId, Class<T> documentType) {
        return read(partition, documentId, documentType, new ReadOptions());
    }

    /**
     * Read a document.
     * The document type (T) must be JSON deserializable.
     */
    @SuppressWarnings("WeakerAccess") // TODO remove warning suppress after release.
    public static <T> AppCenterFuture<Document<T>> read(String partition, String documentId, Class<T> documentType, ReadOptions readOptions) {
        return getInstance().instanceRead(partition, documentId, documentType, readOptions);
    }

    /**
     * List (need optional signature to configure page size).
     * The document type (T) must be JSON deserializable.
     */
    @SuppressWarnings("WeakerAccess") // TODO remove warning suppress after release.
    public static <T> AppCenterFuture<PaginatedDocuments<T>> list(String partition, Class<T> documentType) {
        return getInstance().instanceList(partition, documentType);
    }

    /**
     * Create a document.
     * The document instance (T) must be JSON serializable.
     */
    @SuppressWarnings("WeakerAccess") // TODO remove warning suppress after release.
    public static <T> AppCenterFuture<Document<T>> create(String partition, String documentId, T document, Class<T> documentType) {
        return create(partition, documentId, document, documentType, new WriteOptions());
    }

    /**
     * Create a document.
     * The document instance (T) must be JSON serializable.
     */
    @SuppressWarnings("WeakerAccess") // TODO remove warning suppress after release.
    public static <T> AppCenterFuture<Document<T>> create(String partition, String documentId, T document, Class<T> documentType, WriteOptions writeOptions) {
        return getInstance().instanceCreateOrUpdate(partition, documentId, document, documentType, writeOptions);
    }

    /**
     * Delete a document.
     */
    @SuppressWarnings("WeakerAccess") // TODO remove warning suppress after release.
    public static AppCenterFuture<Document<Void>> delete(String partition, String documentId) {
        return getInstance().instanceDelete(partition, documentId);
    }

    /**
     * Replace a document.
     * The document instance (T) must be JSON serializable.
     */
    @SuppressWarnings("WeakerAccess") // TODO remove warning suppress after release.
    public static <T> AppCenterFuture<Document<T>> replace(String partition, String documentId, T document, Class<T> documentType) {
        return replace(partition, documentId, document, documentType, new WriteOptions());
    }

    /**
     * Replace a document.
     * The document instance (T) must be JSON serializable.
     */
    @SuppressWarnings("WeakerAccess") // TODO remove warning suppress after release.
    public static <T> AppCenterFuture<Document<T>> replace(String partition, String documentId, T document, Class<T> documentType, WriteOptions writeOptions) {

        /* In the current version we do not support E-tag optimistic concurrency logic and `replace` will call Create (POST) operation instead of Replace (PUT). */
        AppCenterLog.debug(LOG_TAG, "Replace started");
        return Storage.create(partition, documentId, document, documentType, writeOptions);
    }

    /**
     * Sets a listener that will be invoked on network status change to notify of pending operations execution status.
     * Pass null to unregister.
     *
     * @param listener to notify on remote operations or null to unregister the previous listener.
     */
    @SuppressWarnings("WeakerAccess") // TODO remove warning suppress after release.
    public static void setDataStoreRemoteOperationListener(DataStoreEventListener listener) {
        getInstance().mEventListener = listener;
    }

    /**
     * Implements {@link #setApiUrl(String)}}.
     */
    private synchronized void setInstanceApiUrl(String apiUrl) {
        mApiUrl = apiUrl;
    }

    @Override
    public synchronized void onStarted(@NonNull Context context, @NonNull Channel channel, String appSecret, String transmissionTargetToken, boolean startedFromApp) {
        mNetworkStateHelper = NetworkStateHelper.getSharedInstance(context);
        mHttpClient = new StorageHttpClientDecorator(createHttpClient(context));
        mAppSecret = appSecret;
        mLocalDocumentStorage = new LocalDocumentStorage(context);
        mAuthListener = new AbstractTokenContextListener() {

            @Override
            public void onNewUser(String authToken) {
                if (authToken == null) {
                    TokenManager.getInstance().removeAllCachedTokens();
                }
            }
        };
        super.onStarted(context, channel, appSecret, transmissionTargetToken, startedFromApp);
    }

    /**
     * Called whenever the network state is updated.
     *
     * @param connected true if connected, false otherwise.
     */
    @Override
    public void onNetworkStateUpdated(boolean connected) {

        /* If device comes back online. */
        if (connected) {
            for (PendingOperation po : mLocalDocumentStorage.getPendingOperations()) {
                if (PENDING_OPERATION_CREATE_VALUE.equals(po.getOperation()) ||
                        PENDING_OPERATION_REPLACE_VALUE.equals(po.getOperation())) {
                    instanceCreateOrUpdate(po);
                } else if (PENDING_OPERATION_DELETE_VALUE.equals(po.getOperation())) {
                    instanceDelete(po);
                } else {
                    AppCenterLog.debug(LOG_TAG, String.format("Pending operation '%s' is not supported", po.getOperation()));
                }
            }
        }
    }

    /**
     * React to enable state change.
     *
     * @param enabled current state.
     */
    @Override
    protected synchronized void applyEnabledState(boolean enabled) {
        if (enabled) {
            AuthTokenContext.getInstance().addListener(mAuthListener);
            mNetworkStateHelper.addListener(this);
        } else {
            for (Map.Entry<DefaultAppCenterFuture<?>, ServiceCall> call : mPendingCalls.entrySet()) {
                call.getKey().complete(null);
                call.getValue().cancel();
            }
            AuthTokenContext.getInstance().removeListener(mAuthListener);
            mNetworkStateHelper.removeListener(this);
            mPendingCalls.clear();
        }
    }

    @Override
    protected String getGroupName() {
        return STORAGE_GROUP;
    }

    @Override
    public String getServiceName() {
        return SERVICE_NAME;
    }

    @Override
    protected String getLoggerTag() {
        return LOG_TAG;
    }

    private synchronized <T> AppCenterFuture<Document<T>> instanceRead(
            final String partition,
            final String documentId,
            final Class<T> documentType,
            final ReadOptions readOptions) {
        final DefaultAppCenterFuture<Document<T>> result = new DefaultAppCenterFuture<>();
        if (mNetworkStateHelper.isNetworkConnected()) {
            getTokenAndCallCosmosDbApi(
                    partition,
                    result,
                    new TokenExchangeServiceCallback() {

                        @Override
                        public void callCosmosDb(TokenResult tokenResult) {
                            callCosmosDbReadApi(tokenResult, documentId, documentType, result);
                        }

                        @Override
                        public void completeFuture(Exception e) {
                            Storage.this.completeFuture(e, result);
                        }
                    });
        } else {
            postAsyncGetter(new Runnable() {

                @Override
                public void run() {
                    Document<T> cachedDocument = mLocalDocumentStorage.read(partition, documentId, documentType, readOptions);
                    result.complete(cachedDocument);
                }
            }, result, null);
        }
        return result;
    }

    private synchronized <T> void callCosmosDbReadApi(
            final TokenResult tokenResult,
            final String documentId,
            final Class<T> documentType,
            final DefaultAppCenterFuture<Document<T>> result) {
        ServiceCall cosmosDbCall = CosmosDb.callCosmosDbApi(
                tokenResult,
                documentId,
                mHttpClient,
                METHOD_GET,
                null,
                new ServiceCallback() {

                    @MainThread
                    @Override
                    public void onCallSucceeded(final String payload, Map<String, String> headers) {
                        post(new Runnable() {

                            @Override
                            public void run() {
                                completeFutureAndSaveToLocalStorage(Utils.parseDocument(payload, documentType), result);
                            }
                        });
                    }

                    @Override
                    public void onCallFailed(Exception e) {
                        completeFuture(e, result);
                    }
                });
        mPendingCalls.put(result, cosmosDbCall);
    }

    /**
     * Create a document
     * The document type (T) must be JSON deserializable
     */
    private synchronized <T> AppCenterFuture<PaginatedDocuments<T>> instanceList(final String partition, final Class<T> documentType) {
        final DefaultAppCenterFuture<PaginatedDocuments<T>> result = new DefaultAppCenterFuture<>();
        getTokenAndCallCosmosDbApi(
                partition,
                result,
                new TokenExchangeServiceCallback() {

                    @Override
                    public void callCosmosDb(TokenResult tokenResult) {
                        callCosmosDbListApi(tokenResult, result, documentType);
                    }

                    @Override
                    public void completeFuture(Exception e) {
                        completeFutureAndRemovePendingCallWhenDocuments(e, result);
                    }
                });
        return result;
    }

    private synchronized <T> void callCosmosDbListApi(
            final TokenResult tokenResult,
            final DefaultAppCenterFuture<PaginatedDocuments<T>> result,
            final Class<T> documentType) {
        ServiceCall cosmosDbCall = CosmosDb.callCosmosDbListApi(
                tokenResult,
                null,
                mHttpClient,
                new ServiceCallback() {

                    @Override
                    public void onCallSucceeded(String payload, Map<String, String> headers) {
                        Page<T> page = Utils.parseDocuments(payload, documentType);
                        PaginatedDocuments<T> paginatedDocuments = new PaginatedDocuments<T>()
                                .withCurrentPage(page).withTokenResult(tokenResult)
                                .withHttpClient(mHttpClient)
                                .withContinuationToken(headers.get(Constants.CONTINUATION_TOKEN_HEADER))
                                .withDocumentType(documentType);
                        completeFuture(paginatedDocuments, result);
                    }

                    @Override
                    public void onCallFailed(Exception e) {
                        completeFutureAndRemovePendingCallWhenDocuments(e, result);
                    }
                });
        mPendingCalls.put(result, cosmosDbCall);
    }

    /**
     * Create a document.
     * The document type (T) must be JSON deserializable.
     */
    private synchronized <T> AppCenterFuture<Document<T>> instanceCreateOrUpdate(
            final String partition,
            final String documentId,
            final T document,
            final Class<T> documentType,
            final WriteOptions writeOptions) {
        final DefaultAppCenterFuture<Document<T>> result = new DefaultAppCenterFuture<>();
        if (mNetworkStateHelper.isNetworkConnected()) {
            getTokenAndCallCosmosDbApi(
                    partition,
                    result,
                    new TokenExchangeServiceCallback() {

                        @Override
                        public void callCosmosDb(TokenResult tokenResult) {
                            callCosmosDbCreateOrUpdateApi(tokenResult, document, documentType, partition, documentId, writeOptions, result);
                        }

                        @Override
                        public void completeFuture(Exception e) {
                            Storage.this.completeFuture(e, result);
                        }
                    });
        } else {
<<<<<<< HEAD
            Document<T> createdOrUpdatedDocument = mLocalDocumentStorage.createOrUpdateOffline(partition, documentId, document, documentType, writeOptions);
            result.complete(createdOrUpdatedDocument);
=======
            postAsyncGetter(new Runnable() {

                @Override
                public void run() {
                    Document<T> createdOrUpdatedDocument = mLocalDocumentStorage.createOrUpdate(partition, documentId, document, documentType, writeOptions);
                    result.complete(createdOrUpdatedDocument);
                }
            }, result, null);
>>>>>>> 707a2e3c
        }
        return result;
    }

    /**
     * Create a document.
     * The document type (T) must be JSON deserializable.
     */
    private synchronized void instanceCreateOrUpdate(
            final PendingOperation pendingOperation) {
        getTokenAndCallCosmosDbApi(
                pendingOperation.getPartition(),
                null,
                new TokenExchangeServiceCallback() {

                    @Override
                    public void callCosmosDb(final TokenResult tokenResult) {
                        callCosmosDbCreateOrUpdateApi(tokenResult, pendingOperation);
                    }

                    @MainThread
                    @Override
                    public void completeFuture(Exception e) {
                        notifyListenerAndUpdateOperationOnFailure(
                                new StorageException("Failed to get Cosmos DB token for performing a create or update operation.", e),
                                pendingOperation);
                    }
                });
    }

    private synchronized <T> void callCosmosDbCreateOrUpdateApi(
            final TokenResult tokenResult,
            T document,
            final Class<T> documentType,
            String partition,
            final String documentId,
            final WriteOptions writeOptions,
            final DefaultAppCenterFuture<Document<T>> result) {
        ServiceCall cosmosDbCall = CosmosDb.callCosmosDbApi(
                tokenResult,
                null,
                mHttpClient,
                METHOD_POST,
                new Document<>(document, partition, documentId).toString(),
                CosmosDb.getUpsertAdditionalHeader(),
                new ServiceCallback() {

                    @MainThread
                    @Override
<<<<<<< HEAD
                    public void onCallSucceeded(String payload, Map<String, String> headers) {
                        Document<T> cosmosDbDocument = Utils.parseDocument(payload, documentType);
                        completeFuture(cosmosDbDocument, result);
                        mLocalDocumentStorage.writeOnline(cosmosDbDocument, writeOptions);
=======
                    public void onCallSucceeded(final String payload, Map<String, String> headers) {
                        post(new Runnable() {

                            @Override
                            public void run() {
                                Document<T> cosmosDbDocument = Utils.parseDocument(payload, documentType);
                                completeFuture(cosmosDbDocument, result);
                                mLocalDocumentStorage.write(cosmosDbDocument, writeOptions);
                            }
                        });
>>>>>>> 707a2e3c
                    }

                    @Override
                    public void onCallFailed(Exception e) {
                        completeFuture(e, result);
                    }
                });
        mPendingCalls.put(result, cosmosDbCall);
    }

    private synchronized void callCosmosDbCreateOrUpdateApi(
            final TokenResult tokenResult,
            final PendingOperation pendingOperation) {
        CosmosDb.callCosmosDbApi(
                tokenResult,
                null,
                mHttpClient,
                METHOD_POST,
                pendingOperation.getDocument(),
                CosmosDb.getUpsertAdditionalHeader(),
                new ServiceCallback() {

                    @MainThread
                    @Override
                    public void onCallSucceeded(String payload, Map<String, String> headers) {
                        notifyListenerAndUpdateOperationOnSuccess(payload, pendingOperation);
                    }

                    @MainThread
                    @Override
                    public void onCallFailed(Exception e) {
                        notifyListenerAndUpdateOperationOnFailure(
                                new StorageException("Failed to call Cosmos create or replace API", e),
                                pendingOperation);
                    }
                });
    }

    private synchronized AppCenterFuture<Document<Void>> instanceDelete(final String partition, final String documentId) {
        final DefaultAppCenterFuture<Document<Void>> result = new DefaultAppCenterFuture<>();
        if (mNetworkStateHelper.isNetworkConnected()) {
            getTokenAndCallCosmosDbApi(
                    partition,
                    result,
                    new TokenExchange.TokenExchangeServiceCallback() {

<<<<<<< HEAD
                        @Override
                        public void callCosmosDb(final TokenResult tokenResult) {
                            callCosmosDbDeleteApi(tokenResult, documentId, result);
                        }
=======
                    @Override
                    public void callCosmosDb(TokenResult tokenResult) {
                        callCosmosDbDeleteApi(tokenResult, documentId, result);
                    }
>>>>>>> 707a2e3c

                        @Override
                        public void completeFuture(Exception e) {
                            Storage.this.completeFuture(e, result);
                        }
                    });
        } else {
            mLocalDocumentStorage.deleteOffline(partition, documentId);
            completeFuture(new Document<Void>(), result);
        }
        return result;
    }

    private synchronized void instanceDelete(final PendingOperation pendingOperation) {
        getTokenAndCallCosmosDbApi(
                pendingOperation.getPartition(),
                null,
                new TokenExchange.TokenExchangeServiceCallback() {

                    @Override
                    public void callCosmosDb(TokenResult tokenResult) {
                        callCosmosDbDeleteApi(tokenResult, pendingOperation);
                    }

                    @MainThread
                    @Override
                    public void completeFuture(Exception e) {
                        notifyListenerAndUpdateOperationOnFailure(
                                new StorageException("Failed to get Cosmos DB token for performing a delete operation.", e),
                                pendingOperation);
                    }
                });
    }

    private synchronized void callCosmosDbDeleteApi(final TokenResult tokenResult, final String documentId, final DefaultAppCenterFuture<Document<Void>> result) {
        ServiceCall cosmosDbCall = CosmosDb.callCosmosDbApi(
                tokenResult,
                documentId,
                mHttpClient,
                METHOD_DELETE,
                null,
                new ServiceCallback() {

                    @MainThread
                    @Override
                    public void onCallSucceeded(String payload, Map<String, String> headers) {
<<<<<<< HEAD
                        completeFuture(new Document<Void>(), result);
                        mLocalDocumentStorage.deleteOnline(tokenResult.partition(), documentId);
=======
                        post(new Runnable() {

                            @Override
                            public void run() {
                                completeFuture(new Document<Void>(), result);
                                mLocalDocumentStorage.delete(tokenResult.partition(), documentId);
                            }
                        });
>>>>>>> 707a2e3c
                    }

                    @Override
                    public void onCallFailed(Exception e) {
                        completeFuture(e, result);
                    }
                });
        mPendingCalls.put(result, cosmosDbCall);
    }

    private synchronized void callCosmosDbDeleteApi(TokenResult tokenResult, final PendingOperation pendingOperation) {
        CosmosDb.callCosmosDbApi(
                tokenResult,
                pendingOperation.getDocumentId(),
                mHttpClient,
                METHOD_DELETE,
                null,
                new ServiceCallback() {

                    @MainThread
                    @Override
                    public void onCallSucceeded(String payload, Map<String, String> headers) {
                        notifyListenerAndUpdateOperationOnSuccess(payload, pendingOperation);
                    }

                    @MainThread
                    @Override
                    public void onCallFailed(Exception e) {
                        notifyListenerAndUpdateOperationOnFailure(
                                new StorageException("Failed to call Cosmos delete API", e),
                                pendingOperation);
                    }
                });
    }

    synchronized void getTokenAndCallCosmosDbApi(
            String partition,
            DefaultAppCenterFuture result,
            TokenExchangeServiceCallback callback) {
        TokenResult cachedTokenResult = TokenManager.getInstance().getCachedToken(partition);
        if (cachedTokenResult != null) {
            callback.callCosmosDb(cachedTokenResult);
        } else {
            ServiceCall tokenExchangeServiceCall =
                    TokenExchange.getDbToken(
                            partition,
                            mHttpClient,
                            mApiUrl,
                            mAppSecret,
                            callback);
            if (result != null) {
                mPendingCalls.put(result, tokenExchangeServiceCall);
            }
        }
    }

    private synchronized <T> void completeFuture(T value, DefaultAppCenterFuture<T> future) {
        future.complete(value);
        mPendingCalls.remove(future);
    }

    @WorkerThread
    private synchronized <T> void completeFutureAndSaveToLocalStorage(T value, DefaultAppCenterFuture<T> future) {
        future.complete(value);
<<<<<<< HEAD
        mLocalDocumentStorage.writeOnline((Document)value, new WriteOptions());
=======
        mLocalDocumentStorage.write((Document) value, new WriteOptions(), null);
>>>>>>> 707a2e3c
        mPendingCalls.remove(future);
    }

    private synchronized <T> void completeFuture(Exception e, DefaultAppCenterFuture<Document<T>> future) {
        Utils.logApiCallFailure(e);
        future.complete(new Document<T>(e));
        mPendingCalls.remove(future);
    }

    private synchronized <T> void completeFutureAndRemovePendingCallWhenDocuments(Exception e, DefaultAppCenterFuture<PaginatedDocuments<T>> future) {
        Utils.logApiCallFailure(e);
        future.complete(new PaginatedDocuments<T>().withCurrentPage(new Page<T>(e)));
        mPendingCalls.remove(future);
    }

<<<<<<< HEAD
    private synchronized void notifyListenerAndUpdateOperationOnSuccess(String cosmosDbResponsePayload, PendingOperation pendingOperation) {
        String etag = Utils.getEtag(cosmosDbResponsePayload);
        pendingOperation.setEtag(etag);
        pendingOperation.setDocument(cosmosDbResponsePayload);
        pendingOperation.setOperation(null);
        if (mEventListener != null) {
            mEventListener.onDataStoreOperationResult(
                    pendingOperation.getOperation(),
                    new DocumentMetadata(
                            pendingOperation.getPartition(),
                            pendingOperation.getDocumentId(),
                            etag),
                    null);
        }
        mLocalDocumentStorage.updatePendingOperation(pendingOperation);
    }

    private synchronized void notifyListenerAndUpdateOperationOnFailure(StorageException e, PendingOperation pendingOperation) {
        AppCenterLog.error(LOG_TAG, "Remote operation failed", e);
        boolean deleteLocalCopy = false;
        if (e.getCause() instanceof HttpException) {
            switch (((HttpException) e.getCause()).getStatusCode()) {
                
                /* The document was removed on the server. */
                case 404:
                
                /* Partition and document_id combination is already present in the DB. */
                case 409:
                    deleteLocalCopy = true;
                    break;
            }
        }
        if (mEventListener != null) {
            mEventListener.onDataStoreOperationResult(
                    pendingOperation.getOperation(),
                    null,
                    new DocumentError(e));
        }
        if (deleteLocalCopy) {
            mLocalDocumentStorage.deletePendingOperation(pendingOperation);
        } else {
            mLocalDocumentStorage.updatePendingOperation(pendingOperation);
        }
=======
    private void notifyListenerAndUpdateOperationOnSuccess(final String cosmosDbResponsePayload, final PendingOperation pendingOperation) {
        post(new Runnable() {

            @Override
            public void run() {
                String etag = Utils.getEtag(cosmosDbResponsePayload);
                pendingOperation.setEtag(etag);
                pendingOperation.setDocument(cosmosDbResponsePayload);
                DataStoreEventListener eventListener = mEventListener;
                if (eventListener != null) {
                    eventListener.onDataStoreOperationResult(
                            pendingOperation.getOperation(),
                            new DocumentMetadata(
                                    pendingOperation.getPartition(),
                                    pendingOperation.getDocumentId(),
                                    etag),
                            null);
                }
                mLocalDocumentStorage.updateLocalCopy(pendingOperation);
            }
        });
    }

    private void notifyListenerAndUpdateOperationOnFailure(final StorageException e, final PendingOperation pendingOperation) {
        post(new Runnable() {

            @Override
            public void run() {
                AppCenterLog.error(LOG_TAG, "Remote operation failed", e);
                boolean deleteLocalCopy = false;
                if (e.getCause() instanceof HttpException) {
                    switch (((HttpException) e.getCause()).getStatusCode()) {

                        /* The document was removed on the server. */
                        case 404:
                        case 409:

                            /* Partition and document_id combination is already present in the DB. */
                            deleteLocalCopy = true;
                            break;
                    }
                }
                DataStoreEventListener eventListener = mEventListener;
                if (eventListener != null) {
                    eventListener.onDataStoreOperationResult(
                            pendingOperation.getOperation(),
                            null,
                            new DocumentError(e));
                }
                if (deleteLocalCopy) {
                    mLocalDocumentStorage.delete(pendingOperation);
                } else {
                    mLocalDocumentStorage.updateLocalCopy(pendingOperation);
                }
            }
        });
>>>>>>> 707a2e3c
    }
}<|MERGE_RESOLUTION|>--- conflicted
+++ resolved
@@ -510,19 +510,14 @@
                         }
                     });
         } else {
-<<<<<<< HEAD
-            Document<T> createdOrUpdatedDocument = mLocalDocumentStorage.createOrUpdateOffline(partition, documentId, document, documentType, writeOptions);
-            result.complete(createdOrUpdatedDocument);
-=======
             postAsyncGetter(new Runnable() {
 
                 @Override
                 public void run() {
-                    Document<T> createdOrUpdatedDocument = mLocalDocumentStorage.createOrUpdate(partition, documentId, document, documentType, writeOptions);
+                    Document<T> createdOrUpdatedDocument = mLocalDocumentStorage.createOrUpdateOffline(partition, documentId, document, documentType, writeOptions);
                     result.complete(createdOrUpdatedDocument);
                 }
             }, result, null);
->>>>>>> 707a2e3c
         }
         return result;
     }
@@ -572,12 +567,6 @@
 
                     @MainThread
                     @Override
-<<<<<<< HEAD
-                    public void onCallSucceeded(String payload, Map<String, String> headers) {
-                        Document<T> cosmosDbDocument = Utils.parseDocument(payload, documentType);
-                        completeFuture(cosmosDbDocument, result);
-                        mLocalDocumentStorage.writeOnline(cosmosDbDocument, writeOptions);
-=======
                     public void onCallSucceeded(final String payload, Map<String, String> headers) {
                         post(new Runnable() {
 
@@ -588,7 +577,6 @@
                                 mLocalDocumentStorage.write(cosmosDbDocument, writeOptions);
                             }
                         });
->>>>>>> 707a2e3c
                     }
 
                     @Override
@@ -635,17 +623,10 @@
                     result,
                     new TokenExchange.TokenExchangeServiceCallback() {
 
-<<<<<<< HEAD
                         @Override
-                        public void callCosmosDb(final TokenResult tokenResult) {
+                        public void callCosmosDb(TokenResult tokenResult) {
                             callCosmosDbDeleteApi(tokenResult, documentId, result);
                         }
-=======
-                    @Override
-                    public void callCosmosDb(TokenResult tokenResult) {
-                        callCosmosDbDeleteApi(tokenResult, documentId, result);
-                    }
->>>>>>> 707a2e3c
 
                         @Override
                         public void completeFuture(Exception e) {
@@ -692,19 +673,14 @@
                     @MainThread
                     @Override
                     public void onCallSucceeded(String payload, Map<String, String> headers) {
-<<<<<<< HEAD
-                        completeFuture(new Document<Void>(), result);
-                        mLocalDocumentStorage.deleteOnline(tokenResult.partition(), documentId);
-=======
                         post(new Runnable() {
 
                             @Override
                             public void run() {
                                 completeFuture(new Document<Void>(), result);
-                                mLocalDocumentStorage.delete(tokenResult.partition(), documentId);
+                                mLocalDocumentStorage.deleteOnline(tokenResult.partition(), documentId);
                             }
                         });
->>>>>>> 707a2e3c
                     }
 
                     @Override
@@ -769,11 +745,7 @@
     @WorkerThread
     private synchronized <T> void completeFutureAndSaveToLocalStorage(T value, DefaultAppCenterFuture<T> future) {
         future.complete(value);
-<<<<<<< HEAD
         mLocalDocumentStorage.writeOnline((Document)value, new WriteOptions());
-=======
-        mLocalDocumentStorage.write((Document) value, new WriteOptions(), null);
->>>>>>> 707a2e3c
         mPendingCalls.remove(future);
     }
 
@@ -789,51 +761,6 @@
         mPendingCalls.remove(future);
     }
 
-<<<<<<< HEAD
-    private synchronized void notifyListenerAndUpdateOperationOnSuccess(String cosmosDbResponsePayload, PendingOperation pendingOperation) {
-        String etag = Utils.getEtag(cosmosDbResponsePayload);
-        pendingOperation.setEtag(etag);
-        pendingOperation.setDocument(cosmosDbResponsePayload);
-        pendingOperation.setOperation(null);
-        if (mEventListener != null) {
-            mEventListener.onDataStoreOperationResult(
-                    pendingOperation.getOperation(),
-                    new DocumentMetadata(
-                            pendingOperation.getPartition(),
-                            pendingOperation.getDocumentId(),
-                            etag),
-                    null);
-        }
-        mLocalDocumentStorage.updatePendingOperation(pendingOperation);
-    }
-
-    private synchronized void notifyListenerAndUpdateOperationOnFailure(StorageException e, PendingOperation pendingOperation) {
-        AppCenterLog.error(LOG_TAG, "Remote operation failed", e);
-        boolean deleteLocalCopy = false;
-        if (e.getCause() instanceof HttpException) {
-            switch (((HttpException) e.getCause()).getStatusCode()) {
-                
-                /* The document was removed on the server. */
-                case 404:
-                
-                /* Partition and document_id combination is already present in the DB. */
-                case 409:
-                    deleteLocalCopy = true;
-                    break;
-            }
-        }
-        if (mEventListener != null) {
-            mEventListener.onDataStoreOperationResult(
-                    pendingOperation.getOperation(),
-                    null,
-                    new DocumentError(e));
-        }
-        if (deleteLocalCopy) {
-            mLocalDocumentStorage.deletePendingOperation(pendingOperation);
-        } else {
-            mLocalDocumentStorage.updatePendingOperation(pendingOperation);
-        }
-=======
     private void notifyListenerAndUpdateOperationOnSuccess(final String cosmosDbResponsePayload, final PendingOperation pendingOperation) {
         post(new Runnable() {
 
@@ -852,7 +779,7 @@
                                     etag),
                             null);
                 }
-                mLocalDocumentStorage.updateLocalCopy(pendingOperation);
+                mLocalDocumentStorage.updatePendingOperation(pendingOperation);
             }
         });
     }
@@ -884,12 +811,11 @@
                             new DocumentError(e));
                 }
                 if (deleteLocalCopy) {
-                    mLocalDocumentStorage.delete(pendingOperation);
+                    mLocalDocumentStorage.deletePendingOperation(pendingOperation);
                 } else {
-                    mLocalDocumentStorage.updateLocalCopy(pendingOperation);
+                    mLocalDocumentStorage.updatePendingOperation(pendingOperation);
                 }
             }
         });
->>>>>>> 707a2e3c
     }
 }