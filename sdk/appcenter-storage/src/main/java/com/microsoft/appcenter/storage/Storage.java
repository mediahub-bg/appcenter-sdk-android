--- conflicted
+++ resolved
@@ -623,17 +623,10 @@
                     result,
                     new TokenExchange.TokenExchangeServiceCallback() {
 
-<<<<<<< HEAD
                         @Override
-                        public void callCosmosDb(final TokenResult tokenResult) {
+                        public void callCosmosDb(TokenResult tokenResult) {
                             callCosmosDbDeleteApi(tokenResult, documentId, result);
                         }
-=======
-                    @Override
-                    public void callCosmosDb(TokenResult tokenResult) {
-                        callCosmosDbDeleteApi(tokenResult, documentId, result);
-                    }
->>>>>>> 6f021f9e
 
                         @Override
                         public void completeFuture(Exception e) {
