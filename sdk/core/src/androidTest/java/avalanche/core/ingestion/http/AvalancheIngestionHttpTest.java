package avalanche.core.ingestion.http;

import junit.framework.Assert;

import org.json.JSONException;
import org.junit.BeforeClass;
import org.junit.Test;

import java.io.ByteArrayInputStream;
import java.io.ByteArrayOutputStream;
import java.io.IOException;
import java.net.HttpURLConnection;
import java.net.URL;
import java.util.ArrayList;
import java.util.List;
import java.util.UUID;
import java.util.concurrent.Semaphore;
import java.util.concurrent.TimeUnit;

import avalanche.core.ingestion.ServiceCall;
import avalanche.core.ingestion.ServiceCallback;
import avalanche.core.ingestion.models.Device;
import avalanche.core.ingestion.models.Log;
import avalanche.core.ingestion.models.LogContainer;
import avalanche.core.ingestion.models.json.DefaultLogSerializer;
import avalanche.core.ingestion.models.json.LogSerializer;
import avalanche.core.ingestion.models.json.MockLog;
import avalanche.core.ingestion.models.json.MockLogFactory;
import avalanche.core.utils.AvalancheLog;
import avalanche.core.utils.UUIDUtils;

import static avalanche.core.ingestion.models.json.MockLog.MOCK_LOG_TYPE;
import static org.junit.Assert.assertEquals;
import static org.junit.Assert.assertNotNull;
import static org.junit.Assert.assertTrue;
import static org.mockito.Matchers.eq;
import static org.mockito.Mockito.any;
import static org.mockito.Mockito.mock;
import static org.mockito.Mockito.timeout;
import static org.mockito.Mockito.verify;
import static org.mockito.Mockito.verifyNoMoreInteractions;
import static org.mockito.Mockito.when;

public class AvalancheIngestionHttpTest {

    @BeforeClass
    public static void setUpBeforeClass() {
        AvalancheLog.setLogLevel(android.util.Log.VERBOSE);
    }

    @Test
    public void success() throws JSONException, InterruptedException, IOException {

        /* Build some payload. */
        long toffset = System.currentTimeMillis();
        LogContainer container = new LogContainer();
        Device device = new Device();
        device.setSdkVersion("1.2.3");
        device.setModel("S5");
        device.setOemName("HTC");
        device.setOsName("Android");
        device.setOsVersion("4.0.3");
        device.setOsApiLevel(15);
        device.setLocale("en_US");
        device.setTimeZoneOffset(120);
        device.setScreenSize("800x600");
        device.setAppVersion("3.2.1");
        device.setAppBuild("42");
        Log log = new MockLog();
        log.setDevice(device);
<<<<<<< HEAD
        log.setSid(UUID.randomUUID());
        log.setToffset(toffset);
=======
        log.setSid(UUIDUtils.randomUUID());
>>>>>>> 57f1d456
        List<Log> logs = new ArrayList<>();
        logs.add(log);
        container.setLogs(logs);

        /* Configure mock HTTP. */
        HttpURLConnection urlConnection = mock(HttpURLConnection.class);
        UrlConnectionFactory urlConnectionFactory = mock(UrlConnectionFactory.class);
        when(urlConnectionFactory.openConnection(eq(new URL("http://mock/logs?api-version=1.0.0-preview20160708")))).thenReturn(urlConnection);
        when(urlConnection.getResponseCode()).thenReturn(200);
        ByteArrayOutputStream buffer = new ByteArrayOutputStream();
        when(urlConnection.getOutputStream()).thenReturn(buffer);
        when(urlConnection.getInputStream()).thenReturn(new ByteArrayInputStream("OK".getBytes()));

        /* Configure API client. */
        LogSerializer serializer = new DefaultLogSerializer();
        serializer.addLogFactory(MOCK_LOG_TYPE, new MockLogFactory());
        AvalancheIngestionHttp httpClient = new AvalancheIngestionHttp(urlConnectionFactory, serializer);
        httpClient.setBaseUrl("http://mock");

        /* Test calling code. */
        UUID appKey = UUIDUtils.randomUUID();
        UUID installId = UUIDUtils.randomUUID();
        ServiceCallback serviceCallback = mock(ServiceCallback.class);
        httpClient.sendAsync(appKey, installId, container, serviceCallback);
        verify(serviceCallback, timeout(1000)).success();
        verifyNoMoreInteractions(serviceCallback);
        verify(urlConnection).setRequestProperty("Content-Type", "application/json");
        verify(urlConnection).setRequestProperty("App-Key", appKey.toString());
        verify(urlConnection).setRequestProperty("Install-ID", installId.toString());
        verify(urlConnection).disconnect();
        httpClient.close();

        /* Verify payload and toffset manipulation. */
        assertEquals(toffset, log.getToffset());
        String sentPayload = buffer.toString("UTF-8");
        LogContainer sentContainer = serializer.deserializeContainer(sentPayload);
        assertNotNull(sentContainer);
        List<Log> sentLogs = sentContainer.getLogs();
        assertNotNull(sentLogs);
        assertEquals(1, sentLogs.size());
        Log sentLog = sentLogs.get(0);
        assertTrue(sentLog instanceof MockLog);
        assertTrue(sentLog.getToffset() >= 0 && sentLog.getToffset() <= 1000);
        sentLog.setToffset(toffset);
        assertEquals(container, sentContainer);
    }

    @Test
    public void error503() throws JSONException, InterruptedException, IOException {

        /* Build some payload. */
        LogContainer container = new LogContainer();
        Device device = new Device();
        device.setSdkVersion("1.2.3");
        device.setModel("S5");
        device.setOemName("HTC");
        device.setOsName("Android");
        device.setOsVersion("4.0.3");
        device.setOsApiLevel(15);
        device.setLocale("en_US");
        device.setTimeZoneOffset(120);
        device.setScreenSize("800x600");
        device.setAppVersion("3.2.1");
        device.setAppBuild("42");
        Log log = new MockLog();
        log.setDevice(device);
        log.setSid(UUIDUtils.randomUUID());
        List<Log> logs = new ArrayList<>();
        logs.add(log);
        container.setLogs(logs);

        /* Configure mock HTTP. */
        HttpURLConnection urlConnection = mock(HttpURLConnection.class);
        UrlConnectionFactory urlConnectionFactory = mock(UrlConnectionFactory.class);
        when(urlConnectionFactory.openConnection(any(URL.class))).thenReturn(urlConnection);
        when(urlConnection.getResponseCode()).thenReturn(503);
        ByteArrayOutputStream buffer = new ByteArrayOutputStream();
        when(urlConnection.getOutputStream()).thenReturn(buffer);
        when(urlConnection.getErrorStream()).thenReturn(new ByteArrayInputStream("Busy".getBytes()));

        /* Configure API client. */
        LogSerializer serializer = new DefaultLogSerializer();
        serializer.addLogFactory(MOCK_LOG_TYPE, new MockLogFactory());
        AvalancheIngestionHttp httpClient = new AvalancheIngestionHttp(urlConnectionFactory, serializer);
        httpClient.setBaseUrl("http://mock");

        /* Test calling code. */
        UUID appKey = UUIDUtils.randomUUID();
        UUID installId = UUIDUtils.randomUUID();
        ServiceCallback serviceCallback = mock(ServiceCallback.class);
        httpClient.sendAsync(appKey, installId, container, serviceCallback);
        verify(serviceCallback, timeout(1000)).failure(new HttpException(503));
        verifyNoMoreInteractions(serviceCallback);
        verify(urlConnection).disconnect();
    }

    @Test
    public void cancel() throws JSONException, InterruptedException, IOException {
        LogSerializer serializer = new DefaultLogSerializer();
        serializer.addLogFactory(MOCK_LOG_TYPE, new MockLogFactory());
        AvalancheIngestionHttp httpClient = new AvalancheIngestionHttp(mock(UrlConnectionFactory.class), serializer);
        httpClient.setBaseUrl("http://mock");
        final Semaphore semaphore = new Semaphore(0);
        ServiceCall call = httpClient.sendAsync(UUIDUtils.randomUUID(), UUIDUtils.randomUUID(), new LogContainer(), new ServiceCallback() {

            @Override
            public void success() {
                semaphore.release();
            }

            @Override
            public void failure(Throwable t) {
                semaphore.release();
            }
        });
        call.cancel();
        Assert.assertFalse(semaphore.tryAcquire(1, TimeUnit.SECONDS));

        /* Calling cancel a second time should be allowed. */
        call.cancel();
    }

    @Test(expected = IllegalStateException.class)
    public void noUrl() {
        new AvalancheIngestionHttp(mock(UrlConnectionFactory.class), mock(LogSerializer.class)).sendAsync(UUIDUtils.randomUUID(), UUIDUtils.randomUUID(), new LogContainer(), mock(ServiceCallback.class));
    }

    @Test
    public void failedConnection() throws IOException {
        UrlConnectionFactory urlConnectionFactory = mock(UrlConnectionFactory.class);
        AvalancheIngestionHttp httpClient = new AvalancheIngestionHttp(urlConnectionFactory, new DefaultLogSerializer());
        httpClient.setBaseUrl("http://mock");
        IOException exception = new IOException("mock");
        when(urlConnectionFactory.openConnection(any(URL.class))).thenThrow(exception);
        ServiceCallback serviceCallback = mock(ServiceCallback.class);
        httpClient.sendAsync(UUIDUtils.randomUUID(), UUIDUtils.randomUUID(), new LogContainer(), serviceCallback);
        verify(serviceCallback, timeout(1000)).failure(exception);
        verifyNoMoreInteractions(serviceCallback);
    }

    @Test
    public void failedSerialization() throws IOException {

        /* Serialization will fail on invalid JSON (required fields). */
        long toffset = System.currentTimeMillis();
        LogContainer container = new LogContainer();
        Log log = new MockLog();
        log.setToffset(toffset);
        List<Log> logs = new ArrayList<>();
        logs.add(log);
        container.setLogs(logs);

        /* Configure mock HTTP. */
        HttpURLConnection urlConnection = mock(HttpURLConnection.class);
        UrlConnectionFactory urlConnectionFactory = mock(UrlConnectionFactory.class);
        when(urlConnectionFactory.openConnection(any(URL.class))).thenReturn(urlConnection);

        /* Configure API client. */
        LogSerializer serializer = new DefaultLogSerializer();
        serializer.addLogFactory(MOCK_LOG_TYPE, new MockLogFactory());
        AvalancheIngestionHttp httpClient = new AvalancheIngestionHttp(urlConnectionFactory, serializer);
        httpClient.setBaseUrl("http://mock");

        /* Test calling code. */
        UUID appKey = UUID.randomUUID();
        UUID installId = UUID.randomUUID();
        ServiceCallback serviceCallback = mock(ServiceCallback.class);
        httpClient.sendAsync(appKey, installId, container, serviceCallback);
        verify(serviceCallback, timeout(1000)).failure(any(JSONException.class));
        verifyNoMoreInteractions(serviceCallback);
        verify(urlConnection).disconnect();
        assertEquals(toffset, log.getToffset());
    }
}<|MERGE_RESOLUTION|>--- conflicted
+++ resolved
@@ -68,12 +68,8 @@
         device.setAppBuild("42");
         Log log = new MockLog();
         log.setDevice(device);
-<<<<<<< HEAD
-        log.setSid(UUID.randomUUID());
+        log.setSid(UUIDUtils.randomUUID());
         log.setToffset(toffset);
-=======
-        log.setSid(UUIDUtils.randomUUID());
->>>>>>> 57f1d456
         List<Log> logs = new ArrayList<>();
         logs.add(log);
         container.setLogs(logs);
