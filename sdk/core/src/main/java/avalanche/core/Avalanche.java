--- conflicted
+++ resolved
@@ -244,15 +244,8 @@
 
         /* Init channel. */
         mLogSerializer = new DefaultLogSerializer();
-<<<<<<< HEAD
-        AvalancheChannel channel = new DefaultAvalancheChannel(application, appKeyUUID, mLogSerializer);
-        AvalancheChannelSessionDecorator sessionChannel = new AvalancheChannelSessionDecorator(application, channel);
-        application.registerActivityLifecycleCallbacks(sessionChannel);
-        mChannel = sessionChannel;
+        mChannel = new DefaultAvalancheChannel(application, appKeyUUID, mLogSerializer);
         mChannel.setEnabled(mIsEnabled());
-=======
-        mChannel = new DefaultAvalancheChannel(application, appKeyUUID, mLogSerializer);
->>>>>>> 40b85e8e
         return true;
     }
 
