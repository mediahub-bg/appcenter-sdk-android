--- conflicted
+++ resolved
@@ -245,12 +245,8 @@
 
         /* Init channel. */
         mLogSerializer = new DefaultLogSerializer();
-<<<<<<< HEAD
-        mChannel = new DefaultAvalancheChannel(application, appKeyUUID, mLogSerializer);
+        mChannel = new DefaultAvalancheChannel(application, appSecretUUID, mLogSerializer);
         mChannel.setEnabled(isInstanceEnabled());
-=======
-        mChannel = new DefaultAvalancheChannel(application, appSecretUUID, mLogSerializer);
->>>>>>> 805b0d69
         return true;
     }
 
