package avalanche.core;

import android.app.Application;

import org.junit.Before;
import org.junit.Test;
import org.junit.runner.RunWith;
import org.powermock.api.mockito.PowerMockito;
import org.powermock.core.classloader.annotations.PrepareForTest;
import org.powermock.modules.junit4.PowerMockRunner;

import java.util.HashMap;
import java.util.Map;
import java.util.Set;

import avalanche.core.channel.AvalancheChannel;
import avalanche.core.ingestion.models.json.LogFactory;
import avalanche.core.utils.AvalancheLog;
import avalanche.core.utils.IdHelper;
import avalanche.core.utils.StorageHelper;

import static junit.framework.Assert.assertEquals;
import static junit.framework.Assert.assertFalse;
import static junit.framework.Assert.assertNotNull;
import static junit.framework.Assert.assertSame;
import static junit.framework.Assert.assertTrue;
import static org.mockito.Matchers.any;
import static org.mockito.Matchers.anyBoolean;
import static org.mockito.Matchers.anyString;
import static org.mockito.Matchers.notNull;
import static org.mockito.Mockito.mock;
import static org.mockito.Mockito.never;
import static org.mockito.Mockito.spy;
import static org.mockito.Mockito.times;
import static org.mockito.Mockito.verify;
import static org.mockito.Mockito.when;

@SuppressWarnings("unused")
@RunWith(PowerMockRunner.class)
@PrepareForTest({Constants.class, AvalancheLog.class, StorageHelper.class, IdHelper.class})
public class AvalancheTest {

    private static final String DUMMY_APP_KEY = "123e4567-e89b-12d3-a456-426655440000";

    private Application application;

    @Before
    public void setUp() {
        Avalanche.unsetInstance();
        DummyFeature.sharedInstance = null;
        AnotherDummyFeature.sharedInstance = null;

        application = mock(Application.class);
        when(application.getApplicationContext()).thenReturn(application);

        PowerMockito.mockStatic(Constants.class);
        PowerMockito.mockStatic(AvalancheLog.class);
        PowerMockito.mockStatic(StorageHelper.class);
        PowerMockito.mockStatic(IdHelper.class);
    }

    @Test
    public void singleton() {
        assertNotNull(Avalanche.getInstance());
        assertSame(Avalanche.getInstance(), Avalanche.getInstance());
    }

    @Test
    public void nullVarargClass() {
        Avalanche.start(application, DUMMY_APP_KEY, (Class<? extends AvalancheFeature>) null);

        // Verify that no modules have been auto-loaded since none are configured for this
        assertEquals(0, Avalanche.getInstance().getFeatures().size());
        assertEquals(application, Avalanche.getInstance().getApplication());
    }

    @Test
    public void nullVarargFeatures() {
        Avalanche.start(application, DUMMY_APP_KEY, (AvalancheFeature) null);

        // Verify that no modules have been auto-loaded since none are configured for this
        assertEquals(0, Avalanche.getInstance().getFeatures().size());
        assertEquals(application, Avalanche.getInstance().getApplication());
    }

    @Test
    public void avalancheUseDummyFeatureTest() {
        Avalanche.start(application, DUMMY_APP_KEY, DummyFeature.class);

        // Verify that single module has been loaded and configured
        assertEquals(1, Avalanche.getInstance().getFeatures().size());
        DummyFeature feature = DummyFeature.getInstance();
        assertTrue(Avalanche.getInstance().getFeatures().contains(feature));
        verify(feature).getLogFactories();
        verify(feature).onChannelReady(notNull(AvalancheChannel.class));
        verify(application).registerActivityLifecycleCallbacks(feature);
    }

    @Test
    public void avalancheUseFeaturesTwiceTest() {
        Avalanche.start(application, DUMMY_APP_KEY, DummyFeature.class);
        Avalanche.start(application, DUMMY_APP_KEY, AnotherDummyFeature.class); //ignored

        // Verify that single module has been loaded and configured
        assertEquals(1, Avalanche.getInstance().getFeatures().size());
        DummyFeature feature = DummyFeature.getInstance();
        assertTrue(Avalanche.getInstance().getFeatures().contains(feature));
        verify(feature).getLogFactories();
        verify(feature).onChannelReady(notNull(AvalancheChannel.class));
        verify(application).registerActivityLifecycleCallbacks(feature);
    }

    @Test
    public void avalancheUseDummyFeaturesTest() {
        Avalanche.start(application, DUMMY_APP_KEY, DummyFeature.class, AnotherDummyFeature.class);

        // Verify that the right amount of modules have been loaded and configured
        assertEquals(2, Avalanche.getInstance().getFeatures().size());
        {
            assertTrue(Avalanche.getInstance().getFeatures().contains(DummyFeature.getInstance()));
            verify(DummyFeature.getInstance()).getLogFactories();
            verify(DummyFeature.getInstance()).onChannelReady(notNull(AvalancheChannel.class));
            verify(application).registerActivityLifecycleCallbacks(DummyFeature.getInstance());
        }
        {
            assertTrue(Avalanche.getInstance().getFeatures().contains(AnotherDummyFeature.getInstance()));
            verify(AnotherDummyFeature.getInstance()).getLogFactories();
            verify(AnotherDummyFeature.getInstance()).onChannelReady(notNull(AvalancheChannel.class));
            verify(application).registerActivityLifecycleCallbacks(AnotherDummyFeature.getInstance());
        }
    }

    @Test
    public void avalancheFeaturesEnableTest() {
<<<<<<< HEAD
        Avalanche.useFeatures(application, DUMMY_APP_KEY, DummyFeature.class, AnotherDummyFeature.class);
        AvalancheChannel channel = mock(AvalancheChannel.class);
=======
        Avalanche.start(application, DUMMY_APP_KEY, DummyFeature.class, AnotherDummyFeature.class);
        AvalancheChannelSessionDecorator channel = mock(AvalancheChannelSessionDecorator.class);
>>>>>>> fb54817d
        Avalanche avalanche = Avalanche.getInstance();
        avalanche.setChannel(channel);

        // Verify modules are enabled by default
        Set<AvalancheFeature> features = avalanche.getFeatures();
        assertTrue(Avalanche.isEnabled());
        DummyFeature dummyFeature = DummyFeature.getInstance();
        AnotherDummyFeature anotherDummyFeature = AnotherDummyFeature.getInstance();
        for (AvalancheFeature feature : features) {
            assertTrue(feature.isEnabled());
        }

        // Explicit set enabled should not change that
        Avalanche.setEnabled(true);
        assertTrue(Avalanche.isEnabled());
        for (AvalancheFeature feature : features) {
            assertTrue(feature.isEnabled());
        }
        verify(dummyFeature, never()).setEnabled(anyBoolean());
        verify(anotherDummyFeature, never()).setEnabled(anyBoolean());
        verify(channel).setEnabled(true);

        // Verify disabling base disables all modules
        Avalanche.setEnabled(false);
        assertFalse(Avalanche.isEnabled());
        for (AvalancheFeature feature : features) {
            assertFalse(feature.isEnabled());
        }
        verify(dummyFeature).setEnabled(false);
        verify(anotherDummyFeature).setEnabled(false);
        verify(application).unregisterActivityLifecycleCallbacks(dummyFeature);
        verify(application).unregisterActivityLifecycleCallbacks(anotherDummyFeature);
        verify(channel).setEnabled(false);

        // Verify re-enabling base re-enables all modules
        Avalanche.setEnabled(true);
        assertTrue(Avalanche.isEnabled());
        for (AvalancheFeature feature : features) {
            assertTrue(feature.isEnabled());
        }
        verify(dummyFeature).setEnabled(true);
        verify(anotherDummyFeature).setEnabled(true);
        verify(application, times(2)).registerActivityLifecycleCallbacks(dummyFeature);
        verify(application, times(2)).registerActivityLifecycleCallbacks(anotherDummyFeature);
        verify(channel, times(2)).setEnabled(true);

        // Verify that disabling one module leaves base and other modules enabled
        dummyFeature.setEnabled(false);
        assertFalse(dummyFeature.isEnabled());
        assertTrue(Avalanche.isEnabled());
        assertTrue(anotherDummyFeature.isEnabled());

        /* Enable back via main class. */
        Avalanche.setEnabled(true);
        assertTrue(Avalanche.isEnabled());
        for (AvalancheFeature feature : features) {
            assertTrue(feature.isEnabled());
        }
        verify(dummyFeature, times(2)).setEnabled(true);
        verify(anotherDummyFeature).setEnabled(true);
        verify(channel, times(3)).setEnabled(true);

        /* Enable 1 feature only after disable all. */
        Avalanche.setEnabled(false);
        assertFalse(Avalanche.isEnabled());
        for (AvalancheFeature feature : features) {
            assertFalse(feature.isEnabled());
        }
        dummyFeature.setEnabled(true);
        assertTrue(dummyFeature.isEnabled());
        assertFalse(Avalanche.isEnabled());
        assertFalse(anotherDummyFeature.isEnabled());
        verify(channel, times(2)).setEnabled(false);

        /* Disable back via main class. */
        Avalanche.setEnabled(false);
        assertFalse(Avalanche.isEnabled());
        for (AvalancheFeature feature : features) {
            assertFalse(feature.isEnabled());
        }
        verify(channel, times(3)).setEnabled(false);

        /* Check factories / channel only once interactions. */
        verify(dummyFeature).getLogFactories();
        verify(dummyFeature).onChannelReady(any(AvalancheChannel.class));
        verify(anotherDummyFeature).getLogFactories();
        verify(anotherDummyFeature).onChannelReady(any(AvalancheChannel.class));
    }

    @Test
    public void avalancheInvalidFeatureTest() {
        Avalanche.start(application, DUMMY_APP_KEY, InvalidFeature.class);
        PowerMockito.verifyStatic();
        AvalancheLog.error(anyString(), any(NoSuchMethodException.class));
    }

    @Test
    public void avalancheNullApplicationTest() {
        Avalanche.start(null, DUMMY_APP_KEY, DummyFeature.class);
        PowerMockito.verifyStatic();
        AvalancheLog.error(anyString());
    }

    @Test
    public void avalancheNullAppIdentifierTest() {
        Avalanche.start(application, null, DummyFeature.class);
        PowerMockito.verifyStatic();
        AvalancheLog.error(anyString());
    }

    @Test
    public void avalancheEmptyAppIdentifierTest() {
        Avalanche.start(application, "", DummyFeature.class);
        PowerMockito.verifyStatic();
        AvalancheLog.error(anyString(), any(IllegalArgumentException.class));
    }

    @Test
    public void avalancheTooShortAppIdentifierTest() {
        Avalanche.start(application, "too-short", DummyFeature.class);
        PowerMockito.verifyStatic();
        AvalancheLog.error(anyString(), any(IllegalArgumentException.class));
    }

    @Test
    public void avalancheInvalidAppIdentifierTest() {
        Avalanche.start(application, "123xyz12-3xyz-123x-yz12-3xyz123xyz12", DummyFeature.class);
        PowerMockito.verifyStatic();
        AvalancheLog.error(anyString(), any(NumberFormatException.class));
    }

    private static class DummyFeature extends AbstractAvalancheFeature {

        private static DummyFeature sharedInstance;

        public static DummyFeature getInstance() {
            if (sharedInstance == null) {
                sharedInstance = spy(new DummyFeature());
            }
            return sharedInstance;
        }

        @Override
        protected String getGroupName() {
            return "group_dummy";
        }
    }

    private static class AnotherDummyFeature extends AbstractAvalancheFeature {

        private static AnotherDummyFeature sharedInstance;

        public static AnotherDummyFeature getInstance() {
            if (sharedInstance == null) {
                sharedInstance = spy(new AnotherDummyFeature());
            }
            return sharedInstance;
        }

        @Override
        public Map<String, LogFactory> getLogFactories() {
            HashMap<String, LogFactory> logFactories = new HashMap<>();
            logFactories.put("mock", mock(LogFactory.class));
            return logFactories;
        }

        @Override
        protected String getGroupName() {
            return "group_another_dummy";
        }
    }

    private static class InvalidFeature extends AbstractAvalancheFeature {

        @Override
        protected String getGroupName() {
            return "group_invalid";
        }
    }
}<|MERGE_RESOLUTION|>--- conflicted
+++ resolved
@@ -132,13 +132,8 @@
 
     @Test
     public void avalancheFeaturesEnableTest() {
-<<<<<<< HEAD
-        Avalanche.useFeatures(application, DUMMY_APP_KEY, DummyFeature.class, AnotherDummyFeature.class);
+        Avalanche.start(application, DUMMY_APP_KEY, DummyFeature.class, AnotherDummyFeature.class);
         AvalancheChannel channel = mock(AvalancheChannel.class);
-=======
-        Avalanche.start(application, DUMMY_APP_KEY, DummyFeature.class, AnotherDummyFeature.class);
-        AvalancheChannelSessionDecorator channel = mock(AvalancheChannelSessionDecorator.class);
->>>>>>> fb54817d
         Avalanche avalanche = Avalanche.getInstance();
         avalanche.setChannel(channel);
 
