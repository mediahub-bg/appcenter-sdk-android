package avalanche.core.ingestion.http;

import org.junit.Test;
import org.mockito.invocation.InvocationOnMock;
import org.mockito.stubbing.Answer;

import java.io.IOException;
import java.net.SocketException;
import java.util.UUID;
import java.util.concurrent.atomic.AtomicReference;

import avalanche.core.ingestion.AvalancheIngestion;
import avalanche.core.ingestion.ServiceCall;
import avalanche.core.ingestion.ServiceCallback;
import avalanche.core.ingestion.models.LogContainer;
import avalanche.core.utils.NetworkStateHelper;
import avalanche.core.utils.UUIDUtils;

import static org.mockito.Matchers.any;
import static org.mockito.Matchers.eq;
import static org.mockito.Mockito.doAnswer;
import static org.mockito.Mockito.mock;
import static org.mockito.Mockito.times;
import static org.mockito.Mockito.verify;
import static org.mockito.Mockito.verifyNoMoreInteractions;
import static org.mockito.Mockito.when;

@SuppressWarnings("unused")
public class AvalancheNetworkStateHandlerTest {

    @Test
    public void success() throws IOException {

        /* Configure mock wrapped API. */
        UUID appSecret = UUIDUtils.randomUUID();
        UUID installId = UUIDUtils.randomUUID();
        LogContainer container = mock(LogContainer.class);
        final ServiceCallback callback = mock(ServiceCallback.class);
        final ServiceCall call = mock(ServiceCall.class);
        AvalancheIngestion ingestion = mock(AvalancheIngestion.class);
        doAnswer(new Answer<ServiceCall>() {

            @Override
            public ServiceCall answer(InvocationOnMock invocationOnMock) throws Throwable {
                ServiceCallback serviceCallback = (ServiceCallback) invocationOnMock.getArguments()[3];
                serviceCallback.onCallSucceeded();
                serviceCallback.onCallSucceeded();
                return call;
            }
        }).when(ingestion).sendAsync(eq(appSecret), eq(installId), eq(container), any(ServiceCallback.class));

        /* Simulate network is initially up. */
        NetworkStateHelper networkStateHelper = mock(NetworkStateHelper.class);
        when(networkStateHelper.isNetworkConnected()).thenReturn(true);

        /* Test call. */
        AvalancheIngestion decorator = new AvalancheIngestionNetworkStateHandler(ingestion, networkStateHelper);
<<<<<<< HEAD
        decorator.sendAsync(appKey, installId, container, callback);
        verify(ingestion).sendAsync(eq(appKey), eq(installId), eq(container), any(ServiceCallback.class));
        verify(callback).onCallSucceeded();
=======
        decorator.sendAsync(appSecret, installId, container, callback);
        verify(ingestion).sendAsync(eq(appSecret), eq(installId), eq(container), any(ServiceCallback.class));
        verify(callback).success();
>>>>>>> 724dffa1
        verifyNoMoreInteractions(callback);

        /* Close. */
        decorator.close();
        verify(ingestion).close();
    }

    @Test
    public void failure() throws IOException {

        /* Configure mock wrapped API. */
        UUID appSecret = UUIDUtils.randomUUID();
        UUID installId = UUIDUtils.randomUUID();
        LogContainer container = mock(LogContainer.class);
        final ServiceCallback callback = mock(ServiceCallback.class);
        final ServiceCall call = mock(ServiceCall.class);
        AvalancheIngestion ingestion = mock(AvalancheIngestion.class);
        doAnswer(new Answer<ServiceCall>() {

            @Override
            public ServiceCall answer(InvocationOnMock invocationOnMock) throws Throwable {
                ServiceCallback serviceCallback = (ServiceCallback) invocationOnMock.getArguments()[3];
                serviceCallback.onCallFailed(new HttpException(503));
                serviceCallback.onCallFailed(new SocketException());
                return call;
            }
        }).when(ingestion).sendAsync(eq(appSecret), eq(installId), eq(container), any(ServiceCallback.class));

        /* Simulate network is initially up. */
        NetworkStateHelper networkStateHelper = mock(NetworkStateHelper.class);
        when(networkStateHelper.isNetworkConnected()).thenReturn(true);

        /* Test call. */
        AvalancheIngestion decorator = new AvalancheIngestionNetworkStateHandler(ingestion, networkStateHelper);
<<<<<<< HEAD
        decorator.sendAsync(appKey, installId, container, callback);
        verify(ingestion).sendAsync(eq(appKey), eq(installId), eq(container), any(ServiceCallback.class));
        verify(callback).onCallFailed(new HttpException(503));
=======
        decorator.sendAsync(appSecret, installId, container, callback);
        verify(ingestion).sendAsync(eq(appSecret), eq(installId), eq(container), any(ServiceCallback.class));
        verify(callback).failure(new HttpException(503));
>>>>>>> 724dffa1
        verifyNoMoreInteractions(callback);

        /* Close. */
        decorator.close();
        verify(ingestion).close();
    }

    @Test
    public void networkDownBecomesUp() throws IOException {

        /* Configure mock wrapped API. */
        UUID appSecret = UUIDUtils.randomUUID();
        UUID installId = UUIDUtils.randomUUID();
        LogContainer container = mock(LogContainer.class);
        final ServiceCallback callback = mock(ServiceCallback.class);
        final ServiceCall call = mock(ServiceCall.class);
        AvalancheIngestion ingestion = mock(AvalancheIngestion.class);
        doAnswer(new Answer<ServiceCall>() {

            @Override
            public ServiceCall answer(InvocationOnMock invocationOnMock) throws Throwable {
                ((ServiceCallback) invocationOnMock.getArguments()[3]).onCallSucceeded();
                return call;
            }
        }).when(ingestion).sendAsync(eq(appSecret), eq(installId), eq(container), any(ServiceCallback.class));

        /* Simulate network down then becomes up. */
        NetworkStateHelper networkStateHelper = mock(NetworkStateHelper.class);
        when(networkStateHelper.isNetworkConnected()).thenReturn(false).thenReturn(true);

        /* Test call. */
        AvalancheIngestionNetworkStateHandler decorator = new AvalancheIngestionNetworkStateHandler(ingestion, networkStateHelper);
        decorator.sendAsync(appSecret, installId, container, callback);

        /* Network is down: no call to target API must be done. */
<<<<<<< HEAD
        verify(ingestion, times(0)).sendAsync(eq(appKey), eq(installId), eq(container), any(ServiceCallback.class));
        verify(callback, times(0)).onCallSucceeded();

        /* Network now up: call must be done and succeed. */
        decorator.onNetworkStateUpdated(true);
        verify(ingestion).sendAsync(eq(appKey), eq(installId), eq(container), any(ServiceCallback.class));
        verify(callback).onCallSucceeded();
=======
        verify(ingestion, times(0)).sendAsync(eq(appSecret), eq(installId), eq(container), any(ServiceCallback.class));
        verify(callback, times(0)).success();

        /* Network now up: call must be done and succeed. */
        decorator.onNetworkStateUpdated(true);
        verify(ingestion).sendAsync(eq(appSecret), eq(installId), eq(container), any(ServiceCallback.class));
        verify(callback).success();
>>>>>>> 724dffa1

        /* Close. */
        decorator.close();
        verify(ingestion).close();
    }

    @Test
    public void networkDownCancelBeforeUp() throws IOException {

        /* Configure mock wrapped API. */
        UUID appSecret = UUIDUtils.randomUUID();
        UUID installId = UUIDUtils.randomUUID();
        LogContainer container = mock(LogContainer.class);
        final ServiceCallback callback = mock(ServiceCallback.class);
        final ServiceCall call = mock(ServiceCall.class);
        AvalancheIngestion ingestion = mock(AvalancheIngestion.class);
        doAnswer(new Answer<ServiceCall>() {

            @Override
            public ServiceCall answer(InvocationOnMock invocationOnMock) throws Throwable {
                ((ServiceCallback) invocationOnMock.getArguments()[3]).onCallSucceeded();
                return call;
            }
        }).when(ingestion).sendAsync(eq(appSecret), eq(installId), eq(container), any(ServiceCallback.class));

        /* Simulate network down then becomes up. */
        NetworkStateHelper networkStateHelper = mock(NetworkStateHelper.class);
        when(networkStateHelper.isNetworkConnected()).thenReturn(false).thenReturn(true);

        /* Test call and cancel right away. */
        AvalancheIngestionNetworkStateHandler decorator = new AvalancheIngestionNetworkStateHandler(ingestion, networkStateHelper);
        decorator.sendAsync(appSecret, installId, container, callback).cancel();

        /* Network now up, verify no interaction with anything. */
        decorator.onNetworkStateUpdated(true);
        verifyNoMoreInteractions(ingestion);
        verifyNoMoreInteractions(call);
        verifyNoMoreInteractions(callback);

        /* Close. */
        decorator.close();
        verify(ingestion).close();
    }

    @Test
    public void cancelRunningCall() throws InterruptedException, IOException {

        /* Configure mock wrapped API. */
        UUID appSecret = UUIDUtils.randomUUID();
        UUID installId = UUIDUtils.randomUUID();
        LogContainer container = mock(LogContainer.class);
        final ServiceCallback callback = mock(ServiceCallback.class);
        final ServiceCall call = mock(ServiceCall.class);
        AvalancheIngestion ingestion = mock(AvalancheIngestion.class);
        final AtomicReference<Thread> threadRef = new AtomicReference<>();
        doAnswer(new Answer<ServiceCall>() {

            @Override
            public ServiceCall answer(final InvocationOnMock invocationOnMock) throws Throwable {
                Thread thread = new Thread() {

                    @Override
                    public void run() {
                        try {
                            sleep(200);
                            ((ServiceCallback) invocationOnMock.getArguments()[3]).onCallSucceeded();
                        } catch (InterruptedException e) {
                            e.printStackTrace();
                        }
                    }
                };
                thread.start();
                threadRef.set(thread);
                return call;
            }
        }).when(ingestion).sendAsync(eq(appSecret), eq(installId), eq(container), any(ServiceCallback.class));
        doAnswer(new Answer() {

            @Override
            public Object answer(InvocationOnMock invocation) throws Throwable {
                threadRef.get().interrupt();
                return null;
            }
        }).when(call).cancel();

        /* Simulate network down then becomes up. */
        NetworkStateHelper networkStateHelper = mock(NetworkStateHelper.class);
        when(networkStateHelper.isNetworkConnected()).thenReturn(true);

        /* Test call. */
        AvalancheIngestionNetworkStateHandler decorator = new AvalancheIngestionNetworkStateHandler(ingestion, networkStateHelper);
        ServiceCall decoratorCall = decorator.sendAsync(appSecret, installId, container, callback);

        /* Wait some time. */
        Thread.sleep(100);

        /* Cancel. */
        decoratorCall.cancel();

        /* Verify that the call was attempted then canceled. */
        verify(ingestion).sendAsync(eq(appSecret), eq(installId), eq(container), any(ServiceCallback.class));
        verify(call).cancel();
        verifyNoMoreInteractions(callback);

        /* Close. */
        decorator.close();
        verify(ingestion).close();
    }

    @Test
    public void cancelRunningCallByClosing() throws InterruptedException, IOException {

        /* Configure mock wrapped API. */
        UUID appSecret = UUIDUtils.randomUUID();
        UUID installId = UUIDUtils.randomUUID();
        LogContainer container = mock(LogContainer.class);
        final ServiceCallback callback = mock(ServiceCallback.class);
        final ServiceCall call = mock(ServiceCall.class);
        AvalancheIngestion ingestion = mock(AvalancheIngestion.class);
        final AtomicReference<Thread> threadRef = new AtomicReference<>();
        doAnswer(new Answer<ServiceCall>() {

            @Override
            public ServiceCall answer(final InvocationOnMock invocationOnMock) throws Throwable {
                Thread thread = new Thread() {

                    @Override
                    public void run() {
                        try {
                            sleep(200);
                            ((ServiceCallback) invocationOnMock.getArguments()[3]).onCallSucceeded();
                        } catch (InterruptedException e) {
                            e.printStackTrace();
                        }
                    }
                };
                thread.start();
                threadRef.set(thread);
                return call;
            }
        }).when(ingestion).sendAsync(eq(appSecret), eq(installId), eq(container), any(ServiceCallback.class));
        doAnswer(new Answer() {

            @Override
            public Object answer(InvocationOnMock invocation) throws Throwable {
                threadRef.get().interrupt();
                return null;
            }
        }).when(ingestion).close();

        /* Simulate network down then becomes up. */
        NetworkStateHelper networkStateHelper = mock(NetworkStateHelper.class);
        when(networkStateHelper.isNetworkConnected()).thenReturn(true);

        /* Test call. */
        AvalancheIngestionNetworkStateHandler decorator = new AvalancheIngestionNetworkStateHandler(ingestion, networkStateHelper);
        decorator.sendAsync(appSecret, installId, container, callback);

        /* Wait some time. */
        Thread.sleep(100);

        /* Cancel by closing. */
        decorator.close();

        /* Verify that the call was attempted then canceled. */
        verify(ingestion).sendAsync(eq(appSecret), eq(installId), eq(container), any(ServiceCallback.class));
        verify(ingestion).close();
        verify(call).cancel();
        verifyNoMoreInteractions(callback);
    }

    @Test
    public void networkLossDuringCall() throws InterruptedException, IOException {

        /* Configure mock wrapped API. */
        UUID appSecret = UUIDUtils.randomUUID();
        UUID installId = UUIDUtils.randomUUID();
        LogContainer container = mock(LogContainer.class);
        final ServiceCallback callback = mock(ServiceCallback.class);
        final ServiceCall call = mock(ServiceCall.class);
        AvalancheIngestion ingestion = mock(AvalancheIngestion.class);
        final AtomicReference<Thread> threadRef = new AtomicReference<>();
        doAnswer(new Answer<ServiceCall>() {

            @Override
            public ServiceCall answer(final InvocationOnMock invocationOnMock) throws Throwable {
                Thread thread = new Thread() {

                    @Override
                    public void run() {
                        try {
                            sleep(200);
                            ((ServiceCallback) invocationOnMock.getArguments()[3]).onCallSucceeded();
                        } catch (InterruptedException e) {
                            e.printStackTrace();
                        }
                    }
                };
                thread.start();
                threadRef.set(thread);
                return call;
            }
        }).when(ingestion).sendAsync(eq(appSecret), eq(installId), eq(container), any(ServiceCallback.class));
        doAnswer(new Answer() {

            @Override
            public Object answer(InvocationOnMock invocation) throws Throwable {
                threadRef.get().interrupt();
                return null;
            }
        }).when(call).cancel();

        /* Simulate network up then down then up again. */
        NetworkStateHelper networkStateHelper = mock(NetworkStateHelper.class);
        when(networkStateHelper.isNetworkConnected()).thenReturn(true).thenReturn(false).thenReturn(true);

        /* Test call. */
        AvalancheIngestionNetworkStateHandler decorator = new AvalancheIngestionNetworkStateHandler(ingestion, networkStateHelper);
        decorator.sendAsync(appSecret, installId, container, callback);

        /* Wait some time. */
        Thread.sleep(100);

        /* Lose network. */
        decorator.onNetworkStateUpdated(false);

        /* Verify that the call was attempted then canceled. */
        verify(ingestion).sendAsync(eq(appSecret), eq(installId), eq(container), any(ServiceCallback.class));
        verify(call).cancel();
        verifyNoMoreInteractions(callback);

        /* Then up again. */
        decorator.onNetworkStateUpdated(true);
        verify(ingestion, times(2)).sendAsync(eq(appSecret), eq(installId), eq(container), any(ServiceCallback.class));
        Thread.sleep(300);
        verify(callback).onCallSucceeded();
        verifyNoMoreInteractions(callback);

        /* Close. */
        decorator.close();
        verify(ingestion).close();
    }
}<|MERGE_RESOLUTION|>--- conflicted
+++ resolved
@@ -55,15 +55,9 @@
 
         /* Test call. */
         AvalancheIngestion decorator = new AvalancheIngestionNetworkStateHandler(ingestion, networkStateHelper);
-<<<<<<< HEAD
-        decorator.sendAsync(appKey, installId, container, callback);
-        verify(ingestion).sendAsync(eq(appKey), eq(installId), eq(container), any(ServiceCallback.class));
+        decorator.sendAsync(appSecret, installId, container, callback);
+        verify(ingestion).sendAsync(eq(appSecret), eq(installId), eq(container), any(ServiceCallback.class));
         verify(callback).onCallSucceeded();
-=======
-        decorator.sendAsync(appSecret, installId, container, callback);
-        verify(ingestion).sendAsync(eq(appSecret), eq(installId), eq(container), any(ServiceCallback.class));
-        verify(callback).success();
->>>>>>> 724dffa1
         verifyNoMoreInteractions(callback);
 
         /* Close. */
@@ -98,15 +92,9 @@
 
         /* Test call. */
         AvalancheIngestion decorator = new AvalancheIngestionNetworkStateHandler(ingestion, networkStateHelper);
-<<<<<<< HEAD
-        decorator.sendAsync(appKey, installId, container, callback);
-        verify(ingestion).sendAsync(eq(appKey), eq(installId), eq(container), any(ServiceCallback.class));
+        decorator.sendAsync(appSecret, installId, container, callback);
+        verify(ingestion).sendAsync(eq(appSecret), eq(installId), eq(container), any(ServiceCallback.class));
         verify(callback).onCallFailed(new HttpException(503));
-=======
-        decorator.sendAsync(appSecret, installId, container, callback);
-        verify(ingestion).sendAsync(eq(appSecret), eq(installId), eq(container), any(ServiceCallback.class));
-        verify(callback).failure(new HttpException(503));
->>>>>>> 724dffa1
         verifyNoMoreInteractions(callback);
 
         /* Close. */
@@ -142,23 +130,13 @@
         decorator.sendAsync(appSecret, installId, container, callback);
 
         /* Network is down: no call to target API must be done. */
-<<<<<<< HEAD
-        verify(ingestion, times(0)).sendAsync(eq(appKey), eq(installId), eq(container), any(ServiceCallback.class));
+        verify(ingestion, times(0)).sendAsync(eq(appSecret), eq(installId), eq(container), any(ServiceCallback.class));
         verify(callback, times(0)).onCallSucceeded();
 
         /* Network now up: call must be done and succeed. */
         decorator.onNetworkStateUpdated(true);
-        verify(ingestion).sendAsync(eq(appKey), eq(installId), eq(container), any(ServiceCallback.class));
+        verify(ingestion).sendAsync(eq(appSecret), eq(installId), eq(container), any(ServiceCallback.class));
         verify(callback).onCallSucceeded();
-=======
-        verify(ingestion, times(0)).sendAsync(eq(appSecret), eq(installId), eq(container), any(ServiceCallback.class));
-        verify(callback, times(0)).success();
-
-        /* Network now up: call must be done and succeed. */
-        decorator.onNetworkStateUpdated(true);
-        verify(ingestion).sendAsync(eq(appSecret), eq(installId), eq(container), any(ServiceCallback.class));
-        verify(callback).success();
->>>>>>> 724dffa1
 
         /* Close. */
         decorator.close();
