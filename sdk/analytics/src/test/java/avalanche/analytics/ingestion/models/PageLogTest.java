--- conflicted
+++ resolved
@@ -7,13 +7,10 @@
 
 import avalanche.test.TestUtils;
 
-<<<<<<< HEAD
 import static avalanche.test.TestUtils.checkEquals;
 import static avalanche.test.TestUtils.checkNotEquals;
 
-=======
 @SuppressWarnings("unused")
->>>>>>> 2272594b
 public class PageLogTest {
 
     @Test
