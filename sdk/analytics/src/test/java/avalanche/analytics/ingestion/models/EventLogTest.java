--- conflicted
+++ resolved
@@ -8,13 +8,10 @@
 
 import avalanche.test.TestUtils;
 
-<<<<<<< HEAD
 import static avalanche.test.TestUtils.checkEquals;
 import static avalanche.test.TestUtils.checkNotEquals;
 
-=======
 @SuppressWarnings("unused")
->>>>>>> 2272594b
 public class EventLogTest {
 
     @Test
