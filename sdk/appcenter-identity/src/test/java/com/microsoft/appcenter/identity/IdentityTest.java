package com.microsoft.appcenter.identity;

import android.app.Activity;
import android.content.Context;
import android.support.annotation.NonNull;
import android.util.Log;

import com.microsoft.appcenter.AppCenter;
import com.microsoft.appcenter.channel.Channel;
import com.microsoft.appcenter.http.HttpClient;
import com.microsoft.appcenter.http.HttpClientRetryer;
import com.microsoft.appcenter.http.HttpException;
import com.microsoft.appcenter.http.ServiceCallback;
import com.microsoft.appcenter.ingestion.Ingestion;
import com.microsoft.appcenter.ingestion.models.json.LogFactory;
import com.microsoft.appcenter.utils.AppCenterLog;
import com.microsoft.appcenter.utils.UUIDUtils;
import com.microsoft.appcenter.utils.async.AppCenterFuture;
import com.microsoft.appcenter.utils.context.AuthTokenContext;
import com.microsoft.appcenter.utils.storage.FileManager;
import com.microsoft.appcenter.utils.storage.SharedPreferencesManager;
import com.microsoft.identity.client.AuthenticationCallback;
import com.microsoft.identity.client.IAccount;
import com.microsoft.identity.client.IAccountIdentifier;
import com.microsoft.identity.client.IAuthenticationResult;
import com.microsoft.identity.client.PublicClientApplication;
import com.microsoft.identity.client.exception.MsalException;

import org.json.JSONArray;
import org.json.JSONException;
import org.json.JSONObject;
import org.junit.Assert;
import org.junit.Test;
import org.mockito.ArgumentCaptor;
import org.mockito.Captor;
import org.mockito.invocation.InvocationOnMock;
import org.mockito.stubbing.Answer;
import org.powermock.core.classloader.annotations.PrepareForTest;

import java.io.File;
import java.io.IOException;
import java.net.MalformedURLException;
import java.net.URL;
import java.util.ArrayList;
import java.util.HashMap;
import java.util.List;
import java.util.Map;
<<<<<<< HEAD
import java.util.concurrent.CancellationException;
=======
import java.util.UUID;
>>>>>>> d480f432

import static com.microsoft.appcenter.identity.Constants.HEADER_IF_NONE_MATCH;
import static com.microsoft.appcenter.identity.Constants.PREFERENCE_E_TAG_KEY;
import static org.junit.Assert.assertEquals;
import static org.junit.Assert.assertFalse;
import static org.junit.Assert.assertNotNull;
import static org.junit.Assert.assertNull;
import static org.junit.Assert.assertSame;
import static org.junit.Assert.assertTrue;
import static org.junit.Assert.fail;
import static org.mockito.Matchers.any;
import static org.mockito.Matchers.anyInt;
import static org.mockito.Matchers.anyLong;
import static org.mockito.Matchers.anyMapOf;
import static org.mockito.Matchers.anyString;
import static org.mockito.Matchers.eq;
import static org.mockito.Matchers.isNull;
import static org.mockito.Matchers.notNull;
import static org.mockito.Matchers.same;
import static org.mockito.Mockito.atLeastOnce;
import static org.mockito.Mockito.doAnswer;
import static org.mockito.Mockito.never;
import static org.mockito.Mockito.times;
import static org.mockito.Mockito.verify;
import static org.mockito.Mockito.verifyNoMoreInteractions;
import static org.mockito.Mockito.when;
import static org.powermock.api.mockito.PowerMockito.doThrow;
import static org.powermock.api.mockito.PowerMockito.mock;
import static org.powermock.api.mockito.PowerMockito.verifyNew;
import static org.powermock.api.mockito.PowerMockito.verifyStatic;
import static org.powermock.api.mockito.PowerMockito.whenNew;

@PrepareForTest(AuthTokenContext.class)
public class IdentityTest extends AbstractIdentityTest {

    @Captor
    private ArgumentCaptor<Map<String, String>> mHeadersCaptor;

    @NonNull
    private Channel start(Identity identity) {
        Channel channel = mock(Channel.class);
        identity.onStarting(mAppCenterHandler);
        identity.onStarted(mock(Context.class), channel, "", null, true);
        return channel;
    }

    @Test
    public void singleton() {
        Assert.assertSame(Identity.getInstance(), Identity.getInstance());
    }

    @Test
    public void isAppSecretRequired() {
        assertTrue(Identity.getInstance().isAppSecretRequired());
    }

    @Test
    public void checkFactories() {
        Map<String, LogFactory> factories = Identity.getInstance().getLogFactories();
        assertNull(factories);
    }

    @Test
    public void setEnabled() {

        /* Before start it does not work to change state, it's disabled. */
        Identity identity = Identity.getInstance();
        Identity.setEnabled(true);
        assertFalse(Identity.isEnabled().get());
        Identity.setEnabled(false);
        assertFalse(Identity.isEnabled().get());

        /* Start. */
        Channel channel = start(identity);
        verify(mPreferenceTokenStorage).cacheToken();
        verify(channel).removeGroup(eq(identity.getGroupName()));
        verify(channel).addGroup(eq(identity.getGroupName()), anyInt(), anyLong(), anyInt(), isNull(Ingestion.class), any(Channel.GroupListener.class));

        /* Now we can see the service enabled. */
        assertTrue(Identity.isEnabled().get());

        /* Disable. Testing to wait setEnabled to finish while we are at it. */
        Identity.setEnabled(false).get();
        assertFalse(Identity.isEnabled().get());
        verify(mPreferenceTokenStorage).removeToken();
    }

    @Test
    public void disablePersisted() {
        when(SharedPreferencesManager.getBoolean(IDENTITY_ENABLED_KEY, true)).thenReturn(false);
        Identity identity = Identity.getInstance();

        /* Start. */
        Channel channel = start(identity);
        verify(channel, never()).removeListener(any(Channel.Listener.class));
        verify(channel, never()).addListener(any(Channel.Listener.class));
    }

    @Test
    public void downloadFullInvalidConfiguration() throws Exception {

        /* Mock http and start identity service. */
        HttpClientRetryer httpClient = mock(HttpClientRetryer.class);
        whenNew(HttpClientRetryer.class).withAnyArguments().thenReturn(httpClient);
        start(Identity.getInstance());

        /* When we get an invalid payload. */
        ArgumentCaptor<ServiceCallback> callbackArgumentCaptor = ArgumentCaptor.forClass(ServiceCallback.class);
        verify(httpClient).callAsync(anyString(), anyString(), anyMapOf(String.class, String.class), any(HttpClient.CallTemplate.class), callbackArgumentCaptor.capture());
        ServiceCallback serviceCallback = callbackArgumentCaptor.getValue();
        assertNotNull(serviceCallback);
        serviceCallback.onCallSucceeded("invalid", new HashMap<String, String>());

        /* We didn't attempt to even save. */
        verifyStatic();
        FileManager.write(any(File.class), anyString());
    }

    private void testInvalidConfig(JSONObject jsonConfig) throws Exception {

        /* Mock http and start identity service. */
        HttpClientRetryer httpClient = mock(HttpClientRetryer.class);
        whenNew(HttpClientRetryer.class).withAnyArguments().thenReturn(httpClient);
        Identity identity = Identity.getInstance();
        start(identity);

        /* Make not configured the only reason signIn is delayed => mock foreground. */
        identity.onActivityResumed(mock(Activity.class));

        /* Sign in, will be delayed until configuration ready. */
        Identity.signIn();

        /* When we get a payload valid for AppCenter fields but invalid for msal ones. */
        mockSuccessfulHttpCall(jsonConfig, httpClient);

        /* We didn't attempt to even save. */
        verifyStatic();
        FileManager.write(any(File.class), anyString());

        /* Check we didn't try to sign in after configuration attempt. */
        assertTrue(identity.isSignInDelayed());
    }

    @Test
    public void downloadInvalidForMSALConfiguration() throws Exception {
        testInvalidConfig(mockValidForAppCenterConfig());
    }

    @Test
    public void downloadConfigurationWithoutUrl() throws Exception {
        JSONObject jsonConfig = mock(JSONObject.class);
        when(jsonConfig.toString()).thenReturn("mockConfig");
        whenNew(JSONObject.class).withArguments("mockConfig").thenReturn(jsonConfig);
        JSONArray authorities = mock(JSONArray.class);
        when(jsonConfig.getJSONArray("authorities")).thenReturn(authorities);
        when(authorities.length()).thenReturn(1);
        JSONObject authority = mock(JSONObject.class);
        when(authorities.getJSONObject(0)).thenReturn(authority);
        when(authority.optBoolean("default")).thenReturn(true);
        when(authority.getString("type")).thenReturn("B2C");
        testInvalidConfig(jsonConfig);
    }

    @Test
    public void downloadConfigurationWithoutDefault() throws Exception {
        JSONObject jsonConfig = mock(JSONObject.class);
        when(jsonConfig.toString()).thenReturn("mockConfig");
        whenNew(JSONObject.class).withArguments("mockConfig").thenReturn(jsonConfig);
        JSONArray authorities = mock(JSONArray.class);
        when(jsonConfig.getJSONArray("authorities")).thenReturn(authorities);
        when(authorities.length()).thenReturn(1);
        JSONObject authority = mock(JSONObject.class);
        when(authorities.getJSONObject(0)).thenReturn(authority);
        when(authority.getString("type")).thenReturn("B2C");
        testInvalidConfig(jsonConfig);
    }

    @Test
    public void downloadConfigurationWithoutB2C() throws Exception {
        JSONObject jsonConfig = mock(JSONObject.class);
        when(jsonConfig.toString()).thenReturn("mockConfig");
        whenNew(JSONObject.class).withArguments("mockConfig").thenReturn(jsonConfig);
        JSONArray authorities = mock(JSONArray.class);
        when(jsonConfig.getJSONArray("authorities")).thenReturn(authorities);
        when(authorities.length()).thenReturn(1);
        JSONObject authority = mock(JSONObject.class);
        when(authorities.getJSONObject(0)).thenReturn(authority);
        when(authority.optBoolean("default")).thenReturn(true);
        testInvalidConfig(jsonConfig);
    }

    @Test
    public void downloadConfigurationWithEmptyAuthorities() throws Exception {
        JSONObject jsonConfig = mock(JSONObject.class);
        when(jsonConfig.toString()).thenReturn("mockConfig");
        whenNew(JSONObject.class).withArguments("mockConfig").thenReturn(jsonConfig);
        when(jsonConfig.getJSONArray("authorities")).thenReturn(mock(JSONArray.class));
        testInvalidConfig(jsonConfig);
    }

    @Test
    public void signInThenDownloadValidConfigurationThenForeground() throws Exception {

        /* Mock JSON. */
        JSONObject jsonConfig = mockValidForAppCenterConfig();

        /* Mock authentication result. */
        String idToken = UUIDUtils.randomUUID().toString();
        String accountId = UUIDUtils.randomUUID().toString();
        String homeAccountId = UUIDUtils.randomUUID().toString();
        IAuthenticationResult mockResult = mockAuthResult(idToken, accountId, homeAccountId);

        /* Mock authentication lib. */
        PublicClientApplication publicClientApplication = mock(PublicClientApplication.class);
        whenNew(PublicClientApplication.class).withAnyArguments().thenReturn(publicClientApplication);

        /* Mock http and start identity service. */
        HttpClientRetryer httpClient = mock(HttpClientRetryer.class);
        whenNew(HttpClientRetryer.class).withAnyArguments().thenReturn(httpClient);
        Identity identity = Identity.getInstance();
        start(identity);

        /* Mock foreground then background again. */
        identity.onActivityResumed(mock(Activity.class));
        identity.onActivityPaused(mock(Activity.class));

        /* Sign in, will be delayed until configuration ready. */
        AppCenterFuture<SignInResult> future = Identity.signIn();

        /* Download configuration. */
        mockSuccessfulHttpCall(jsonConfig, httpClient);

        /* Verify configuration is cached. */
        verifyStatic();
        String configPayload = jsonConfig.toString();
        FileManager.write(notNull(File.class), eq(configPayload));
        verifyStatic();
        SharedPreferencesManager.putString(PREFERENCE_E_TAG_KEY, "mockETag");

        /* Verify signIn still delayed in background. */
        assertTrue(identity.isSignInDelayed());

        /* Go foreground. */
        Activity activity = mock(Activity.class);
        identity.onActivityResumed(activity);
        assertFalse(identity.isSignInDelayed());
        ArgumentCaptor<AuthenticationCallback> callbackCaptor = ArgumentCaptor.forClass(AuthenticationCallback.class);
        verify(publicClientApplication).acquireToken(same(activity), notNull(String[].class), callbackCaptor.capture());

        /* Mock success callback. */
        AuthenticationCallback callback = callbackCaptor.getValue();
        assertNotNull(callback);
        callback.onSuccess(mockResult);

        /* Check result. */
        SignInResult signInResult = future.get();
        assertNotNull(signInResult);
        assertNotNull(signInResult.getUserInformation());
        assertEquals(accountId, signInResult.getUserInformation().getAccountId());
        assertNull(signInResult.getException());

        /* SDK does not crash if somehow MSAL calls us again. */
        callback.onCancel();
        callback.onSuccess(mockResult);
        callback.onError(mock(MsalException.class));

        /* The original result does not change. */
        assertSame(signInResult, future.get());
    }

    @Test
    public void downloadConfigurationThenForegroundThenSignIn() throws Exception {

        /* Mock JSON. */
        JSONObject jsonConfig = mockValidForAppCenterConfig();

        /* Mock authentication lib. */
        PublicClientApplication publicClientApplication = mock(PublicClientApplication.class);
        whenNew(PublicClientApplication.class).withAnyArguments().thenReturn(publicClientApplication);
        Activity activity = mock(Activity.class);
        String idToken = UUIDUtils.randomUUID().toString();
        String accountId = UUIDUtils.randomUUID().toString();
        String homeAccountId = UUIDUtils.randomUUID().toString();
        final IAuthenticationResult mockResult = mockAuthResult(idToken, accountId, homeAccountId);
        doAnswer(new Answer<Void>() {

            @Override
            public Void answer(InvocationOnMock invocationOnMock) {
                ((AuthenticationCallback) invocationOnMock.getArguments()[2]).onSuccess(mockResult);
                return null;
            }
        }).when(publicClientApplication).acquireToken(same(activity), notNull(String[].class), notNull(AuthenticationCallback.class));

        /* Mock http and start identity service. */
        HttpClientRetryer httpClient = mock(HttpClientRetryer.class);
        whenNew(HttpClientRetryer.class).withAnyArguments().thenReturn(httpClient);
        Identity identity = Identity.getInstance();
        start(identity);

        /* Mock storage to fail caching configuration, this does not prevent signIn. */
        doThrow(new IOException()).when(FileManager.class);
        FileManager.write(any(File.class), anyString());

        /* Download configuration. */
        mockSuccessfulHttpCall(jsonConfig, httpClient);

        /* Verify configuration caching attempted. */
        verifyStatic();
        String configPayload = jsonConfig.toString();
        FileManager.write(notNull(File.class), eq(configPayload));

        /* ETag not saved as file write failed. */
        verifyStatic(never());
        SharedPreferencesManager.putString(PREFERENCE_E_TAG_KEY, "mockETag");

        /* Go foreground. */
        identity.onActivityResumed(activity);
        assertFalse(identity.isSignInDelayed());

        /* Sign in, will work now. */
        AppCenterFuture<SignInResult> future = Identity.signIn();

        /* Check result. */
        SignInResult signInResult = future.get();
        assertNotNull(signInResult);
        assertNotNull(signInResult.getUserInformation());
        assertEquals(accountId, signInResult.getUserInformation().getAccountId());
        assertNull(signInResult.getException());

        /* Verify signIn not delayed anymore. */
        assertFalse(identity.isSignInDelayed());

        /* Verify interactions. */
        verify(publicClientApplication).acquireToken(same(activity), notNull(String[].class), notNull(AuthenticationCallback.class));
        verify(mPreferenceTokenStorage).saveToken(eq(idToken), eq(homeAccountId));

        /* Disable Identity. */
        Identity.setEnabled(false).get();

        /* Sign in with identity disabled. */
        future = Identity.signIn();

        /* Verify operation failed after disabling. */
        assertNotNull(future.get());
        assertTrue(future.get().getException() instanceof IllegalStateException);
        assertNull(future.get().getUserInformation());

        /* Verify no more interactions. */
        verify(publicClientApplication).acquireToken(same(activity), notNull(String[].class), notNull(AuthenticationCallback.class));
        verify(mPreferenceTokenStorage).saveToken(eq(idToken), eq(homeAccountId));
    }

    private void testDownloadFailed(Exception e) throws Exception {

        /* Mock http and start identity service. */
        HttpClientRetryer httpClient = mock(HttpClientRetryer.class);
        whenNew(HttpClientRetryer.class).withAnyArguments().thenReturn(httpClient);
        Identity identity = Identity.getInstance();
        start(identity);

        /* Mock foreground. */
        identity.onActivityResumed(mock(Activity.class));

        /* Mock http call fails. */
        ArgumentCaptor<ServiceCallback> callbackArgumentCaptor = ArgumentCaptor.forClass(ServiceCallback.class);
        verify(httpClient).callAsync(anyString(), anyString(), anyMapOf(String.class, String.class), any(HttpClient.CallTemplate.class), callbackArgumentCaptor.capture());
        ServiceCallback serviceCallback = callbackArgumentCaptor.getValue();
        assertNotNull(serviceCallback);
        serviceCallback.onCallFailed(e);

        /* If we sign in. */
        Identity.signIn();

        /* Then nothing happens, we are delayed. */
        assertTrue(identity.isSignInDelayed());
    }

    @Test
    public void downloadConfigurationFailedHttp() throws Exception {
        testDownloadFailed(new HttpException(404));
    }

    @Test
    public void downloadConfigurationFailedNetwork() throws Exception {
        testDownloadFailed(new IOException());
    }

    @Test
    public void readCacheAndRefreshNotModified() throws Exception {

        /* Mock verbose logs. */
        when(AppCenter.getLogLevel()).thenReturn(Log.VERBOSE);

        /* Mock valid config. */
        JSONObject jsonConfig = mockValidForAppCenterConfig();

        /* Mock cached config file. */
        File file = mock(File.class);
        whenNew(File.class)
                .withParameterTypes(File.class, String.class)
                .withArguments(any(File.class), eq(Constants.FILE_PATH))
                .thenReturn(file);
        when(file.exists()).thenReturn(true);
        String config = jsonConfig.toString();
        when(FileManager.read(file)).thenReturn(config);

        /* Mock ETag. */
        when(SharedPreferencesManager.getString(PREFERENCE_E_TAG_KEY)).thenReturn("cachedETag");

        /* Mock authentication lib. */
        PublicClientApplication publicClientApplication = mock(PublicClientApplication.class);
        whenNew(PublicClientApplication.class).withAnyArguments().thenReturn(publicClientApplication);

        /* Mock http and start identity service. */
        HttpClientRetryer httpClient = mock(HttpClientRetryer.class);
        whenNew(HttpClientRetryer.class).withAnyArguments().thenReturn(httpClient);
        Identity identity = Identity.getInstance();
        start(identity);

        /* Mock foreground. */
        Activity activity = mock(Activity.class);
        identity.onActivityResumed(activity);

        /* We can signIn right away even when http call has not yet finished. */
        Identity.signIn();
        assertFalse(identity.isSignInDelayed());
        verify(publicClientApplication).acquireToken(same(activity), notNull(String[].class), notNull(AuthenticationCallback.class));

        /* Check http call. */
        ArgumentCaptor<HttpClient.CallTemplate> templateArgumentCaptor = ArgumentCaptor.forClass(HttpClient.CallTemplate.class);
        ArgumentCaptor<ServiceCallback> callbackArgumentCaptor = ArgumentCaptor.forClass(ServiceCallback.class);
        verify(httpClient).callAsync(anyString(), anyString(), mHeadersCaptor.capture(), templateArgumentCaptor.capture(), callbackArgumentCaptor.capture());

        /* Check ETag was used. */
        Map<String, String> headers = mHeadersCaptor.getValue();
        assertNotNull(headers);
        assertEquals("cachedETag", headers.get(HEADER_IF_NONE_MATCH));

        /* Check headers url/headers was logged. */
        templateArgumentCaptor.getValue().onBeforeCalling(new URL("https://mock"), headers);
        verifyStatic(atLeastOnce());
        AppCenterLog.verbose(anyString(), anyString());

        /* Simulate response 304 not modified. */
        ServiceCallback serviceCallback = callbackArgumentCaptor.getValue();
        assertNotNull(serviceCallback);
        serviceCallback.onCallFailed(new HttpException(304));

        /* Configuration not refreshed. */
        verifyNew(PublicClientApplication.class, times(1));
    }

    @Test
<<<<<<< HEAD
    public void cancelSignIn() throws Exception {

        /* Mock authentication lib. */
        PublicClientApplication publicClientApplication = mock(PublicClientApplication.class);
        whenNew(PublicClientApplication.class).withAnyArguments().thenReturn(publicClientApplication);
        mockReadyToSignIn();

        /* Sign in. */
        AppCenterFuture<SignInResult> future = Identity.signIn();

        /* Simulate cancel. */
        ArgumentCaptor<AuthenticationCallback> callbackCaptor = ArgumentCaptor.forClass(AuthenticationCallback.class);
        verify(publicClientApplication).acquireToken(notNull(Activity.class), notNull(String[].class), callbackCaptor.capture());
        callbackCaptor.getValue().onCancel();

        /* Verify error. */
        assertNotNull(future.get());
        assertTrue(future.get().getException() instanceof CancellationException);
        assertNull(future.get().getUserInformation());
    }

    @Test
    public void signInFails() throws Exception {

        /* Mock authentication lib. */
        PublicClientApplication publicClientApplication = mock(PublicClientApplication.class);
        whenNew(PublicClientApplication.class).withAnyArguments().thenReturn(publicClientApplication);
        mockReadyToSignIn();

        /* Sign in. */
        AppCenterFuture<SignInResult> future = Identity.signIn();

        /* Simulate failure. */
        ArgumentCaptor<AuthenticationCallback> callbackCaptor = ArgumentCaptor.forClass(AuthenticationCallback.class);
        verify(publicClientApplication).acquireToken(notNull(Activity.class), notNull(String[].class), callbackCaptor.capture());
        callbackCaptor.getValue().onError(mock(MsalException.class));

        /* Verify error. */
        assertNotNull(future.get());
        assertTrue(future.get().getException() instanceof MsalException);
        assertNull(future.get().getUserInformation());
    }

    @Test
    public void signInTwiceFails() throws Exception {

        /* Mock authentication lib. */
        PublicClientApplication publicClientApplication = mock(PublicClientApplication.class);
        whenNew(PublicClientApplication.class).withAnyArguments().thenReturn(publicClientApplication);
        mockReadyToSignIn();

        /* Sign in. */
        AppCenterFuture<SignInResult> future1 = Identity.signIn();
        AppCenterFuture<SignInResult> future2 = Identity.signIn();

        /* Simulate success. */
        ArgumentCaptor<AuthenticationCallback> callbackCaptor = ArgumentCaptor.forClass(AuthenticationCallback.class);
        verify(publicClientApplication).acquireToken(notNull(Activity.class), notNull(String[].class), callbackCaptor.capture());
        callbackCaptor.getValue().onSuccess(mockAuthResult("idToken", "accountId", "homeAccountId"));

        /* Verify success on first call. */
        assertNotNull(future1.get());
        assertNull(future1.get().getException());
        assertNotNull(future1.get().getUserInformation());
        assertEquals("accountId", future1.get().getUserInformation().getAccountId());

        /* Verify error on second one. */
        assertNotNull(future2.get());
        assertTrue(future2.get().getException() instanceof IllegalStateException);
        assertNull(future2.get().getUserInformation());
    }

    @Test
    public void signInSucceedsInMSALButDisableSdkBeforeProcessingResult() throws Exception {

        /* Mock authentication lib. */
        PublicClientApplication publicClientApplication = mock(PublicClientApplication.class);
        whenNew(PublicClientApplication.class).withAnyArguments().thenReturn(publicClientApplication);
        mockReadyToSignIn();

        /* Sign in. */
        AppCenterFuture<SignInResult> future = Identity.signIn();

        /* Disable SDK before it succeeds. */
        Identity.setEnabled(false).get();

        /* Simulate success. */
        ArgumentCaptor<AuthenticationCallback> callbackCaptor = ArgumentCaptor.forClass(AuthenticationCallback.class);
        verify(publicClientApplication).acquireToken(notNull(Activity.class), notNull(String[].class), callbackCaptor.capture());
        callbackCaptor.getValue().onSuccess(mockAuthResult("idToken", "accountId", "homeAccountId"));

        /* Verify disabled error. */
        assertNotNull(future.get());
        assertTrue(future.get().getException() instanceof IllegalStateException);
        assertNull(future.get().getUserInformation());
    }

    private void mockReadyToSignIn() throws Exception {

        /* Mock http and start identity service. */
        HttpClientRetryer httpClient = mock(HttpClientRetryer.class);
        whenNew(HttpClientRetryer.class).withAnyArguments().thenReturn(httpClient);
        Identity identity = Identity.getInstance();
        start(identity);

        /* Download configuration. */
        mockSuccessfulHttpCall(mockValidForAppCenterConfig(), httpClient);

        /* Mock foreground. */
        identity.onActivityResumed(mock(Activity.class));
=======
    public void signOutRemovesToken() {
        Identity identity = Identity.getInstance();
        start(identity);
        when(mPreferenceTokenStorage.getToken()).thenReturn("42");

        /* Sign out should clear token. */
        Identity.signOut();
        verify(mPreferenceTokenStorage).removeToken();
    }

    @Test
    public void verifyTokenStorageIsEmpty() {
        Identity identity = Identity.getInstance();
        start(identity);
        Identity.signOut();
        when(AppCenter.getLogLevel()).thenReturn(Log.WARN);
        verify(mPreferenceTokenStorage, never()).removeToken();
    }

    @Test
    public void testRemoveAccountWhenClientAppIsNull() throws Exception {

        /* Mock valid config. */
        JSONObject jsonConfig = mockValidForAppCenterConfig();

        /* Mock cached config file. */
        File file = mock(File.class);
        whenNew(File.class)
                .withParameterTypes(File.class, String.class)
                .withArguments(any(File.class), eq(Constants.FILE_PATH))
                .thenReturn(file);
        when(file.exists()).thenReturn(true);
        String config = jsonConfig.toString();
        when(FileManager.read(file)).thenReturn(config);

        PublicClientApplication publicClientApplication = mock(PublicClientApplication.class);
        whenNew(PublicClientApplication.class).withAnyArguments().thenReturn(null);
        Identity identity = Identity.getInstance();
        start(identity);
        when(mPreferenceTokenStorage.getHomeAccountId()).thenReturn(UUIDUtils.randomUUID().toString());
        when(mPreferenceTokenStorage.getToken()).thenReturn(UUIDUtils.randomUUID().toString());
        Identity.signOut();
        verify(publicClientApplication, never()).getAccounts(any(PublicClientApplication.AccountsLoadedListener.class));
    }

    @Test
    public void testRemoveAccountWhenAccountIdentifierIsNull() throws Exception {

        /* Mock valid config. */
        JSONObject jsonConfig = mockValidForAppCenterConfig();

        /* Mock cached config file. */
        File file = mock(File.class);
        whenNew(File.class)
                .withParameterTypes(File.class, String.class)
                .withArguments(any(File.class), eq(Constants.FILE_PATH))
                .thenReturn(file);
        when(file.exists()).thenReturn(true);
        String config = jsonConfig.toString();
        when(FileManager.read(file)).thenReturn(config);

        PublicClientApplication publicClientApplication = mock(PublicClientApplication.class);
        whenNew(PublicClientApplication.class).withAnyArguments().thenReturn(publicClientApplication);
        Identity identity = Identity.getInstance();
        start(identity);
        when(mPreferenceTokenStorage.getHomeAccountId()).thenReturn(null);
        when(mPreferenceTokenStorage.getToken()).thenReturn(UUIDUtils.randomUUID().toString());
        Identity.signOut();
        verify(publicClientApplication, never()).getAccounts(any(PublicClientApplication.AccountsLoadedListener.class));
    }

    @Test
    public void removeAccount() throws Exception {

        /* Mock valid config. */
        JSONObject jsonConfig = mockValidForAppCenterConfig();

        /* Mock cached config file. */
        File file = mock(File.class);
        whenNew(File.class)
                .withParameterTypes(File.class, String.class)
                .withArguments(any(File.class), eq(Constants.FILE_PATH))
                .thenReturn(file);
        when(file.exists()).thenReturn(true);
        String config = jsonConfig.toString();
        when(FileManager.read(file)).thenReturn(config);
        PublicClientApplication publicClientApplication = mock(PublicClientApplication.class);
        whenNew(PublicClientApplication.class).withAnyArguments().thenReturn(publicClientApplication);

        /* Check removing account */
        Identity identity = Identity.getInstance();
        start(identity);
        String identifier = UUIDUtils.randomUUID().toString();
        when(mPreferenceTokenStorage.getHomeAccountId()).thenReturn(identifier);
        when(mPreferenceTokenStorage.getToken()).thenReturn(UUIDUtils.randomUUID().toString());
        final List<IAccount> accountsList = new ArrayList<>();
        IAccount account = mock(IAccount.class);
        IAccountIdentifier accountIdentifier = mock(IAccountIdentifier.class);
        when(accountIdentifier.getIdentifier()).thenReturn(identifier);
        when(account.getHomeAccountIdentifier()).thenReturn(accountIdentifier);
        accountsList.add(account);
        doAnswer(new Answer<Void>() {

            @Override
            public Void answer(InvocationOnMock invocationOnMock) {
                ((PublicClientApplication.AccountsLoadedListener) invocationOnMock.getArguments()[0]).onAccountsLoaded(accountsList);
                return null;
            }
        }).when(publicClientApplication).getAccounts(any(PublicClientApplication.AccountsLoadedListener.class));
        Identity.signOut();
        verify(publicClientApplication).removeAccount(eq(account));
    }

    @Test
    public void removeAccountWithWrongIdentifier() throws Exception {

        /* Mock valid config. */
        JSONObject jsonConfig = mockValidForAppCenterConfig();

        /* Mock cached config file. */
        File file = mock(File.class);
        whenNew(File.class)
                .withParameterTypes(File.class, String.class)
                .withArguments(any(File.class), eq(Constants.FILE_PATH))
                .thenReturn(file);
        when(file.exists()).thenReturn(true);
        String config = jsonConfig.toString();
        when(FileManager.read(file)).thenReturn(config);

        /* Check removing account with different identifiers */
        PublicClientApplication publicClientApplication = mock(PublicClientApplication.class);
        whenNew(PublicClientApplication.class).withAnyArguments().thenReturn(publicClientApplication);
        Identity identity = Identity.getInstance();
        start(identity);
        when(mPreferenceTokenStorage.getHomeAccountId()).thenReturn("5");
        when(mPreferenceTokenStorage.getToken()).thenReturn(UUIDUtils.randomUUID().toString());
        final List<IAccount> accountsList = new ArrayList<>();
        IAccount account = mock(IAccount.class);
        IAccountIdentifier accountIdentifier = mock(IAccountIdentifier.class);
        when(accountIdentifier.getIdentifier()).thenReturn("10");
        when(account.getHomeAccountIdentifier()).thenReturn(accountIdentifier);
        accountsList.add(account);
        doAnswer(new Answer<Void>() {

            @Override
            public Void answer(InvocationOnMock invocationOnMock) {
                ((PublicClientApplication.AccountsLoadedListener) invocationOnMock.getArguments()[0]).onAccountsLoaded(accountsList);
                return null;
            }
        }).when(publicClientApplication).getAccounts(any(PublicClientApplication.AccountsLoadedListener.class));
        Identity.signOut();
        verify(publicClientApplication, never()).removeAccount(eq(account));
>>>>>>> d480f432
    }

    private void mockSuccessfulHttpCall(JSONObject jsonConfig, HttpClientRetryer httpClient) throws JSONException {

        /* Intercept parameters. */
        ArgumentCaptor<HttpClient.CallTemplate> templateArgumentCaptor = ArgumentCaptor.forClass(HttpClient.CallTemplate.class);
        ArgumentCaptor<ServiceCallback> callbackArgumentCaptor = ArgumentCaptor.forClass(ServiceCallback.class);
        verify(httpClient).callAsync(anyString(), anyString(), anyMapOf(String.class, String.class), templateArgumentCaptor.capture(), callbackArgumentCaptor.capture());
        ServiceCallback serviceCallback = callbackArgumentCaptor.getValue();
        assertNotNull(serviceCallback);

        /* Verify call template. */
        assertNull(templateArgumentCaptor.getValue().buildRequestBody());

        /* Verify no logging if verbose log not enabled (default). */
        try {
            templateArgumentCaptor.getValue().onBeforeCalling(new URL("https://mock"), new HashMap<String, String>());
        } catch (MalformedURLException e) {
            fail("test url should always be valid " + e.getMessage());
        }
        verifyStatic(never());
        AppCenterLog.verbose(anyString(), anyString());

        /* Simulate response. */
        HashMap<String, String> headers = new HashMap<>();
        headers.put("ETag", "mockETag");
        serviceCallback.onCallSucceeded(jsonConfig.toString(), headers);
    }

    @NonNull
    private JSONObject mockValidForAppCenterConfig() throws Exception {
        JSONObject jsonConfig = mock(JSONObject.class);
        when(jsonConfig.toString()).thenReturn("mockConfig");
        whenNew(JSONObject.class).withArguments("mockConfig").thenReturn(jsonConfig);
        JSONArray authorities = mock(JSONArray.class);
        when(jsonConfig.getJSONArray("authorities")).thenReturn(authorities);
        when(authorities.length()).thenReturn(1);
        JSONObject authority = mock(JSONObject.class);
        when(authorities.getJSONObject(0)).thenReturn(authority);
        when(authority.optBoolean("default")).thenReturn(true);
        when(authority.getString("type")).thenReturn("B2C");
        when(authority.getString("authority_url")).thenReturn("https://mock");
        return jsonConfig;
    }
}<|MERGE_RESOLUTION|>--- conflicted
+++ resolved
@@ -45,11 +45,7 @@
 import java.util.HashMap;
 import java.util.List;
 import java.util.Map;
-<<<<<<< HEAD
 import java.util.concurrent.CancellationException;
-=======
-import java.util.UUID;
->>>>>>> d480f432
 
 import static com.microsoft.appcenter.identity.Constants.HEADER_IF_NONE_MATCH;
 import static com.microsoft.appcenter.identity.Constants.PREFERENCE_E_TAG_KEY;
@@ -74,7 +70,6 @@
 import static org.mockito.Mockito.never;
 import static org.mockito.Mockito.times;
 import static org.mockito.Mockito.verify;
-import static org.mockito.Mockito.verifyNoMoreInteractions;
 import static org.mockito.Mockito.when;
 import static org.powermock.api.mockito.PowerMockito.doThrow;
 import static org.powermock.api.mockito.PowerMockito.mock;
@@ -503,7 +498,6 @@
     }
 
     @Test
-<<<<<<< HEAD
     public void cancelSignIn() throws Exception {
 
         /* Mock authentication lib. */
@@ -601,20 +595,7 @@
         assertNull(future.get().getUserInformation());
     }
 
-    private void mockReadyToSignIn() throws Exception {
-
-        /* Mock http and start identity service. */
-        HttpClientRetryer httpClient = mock(HttpClientRetryer.class);
-        whenNew(HttpClientRetryer.class).withAnyArguments().thenReturn(httpClient);
-        Identity identity = Identity.getInstance();
-        start(identity);
-
-        /* Download configuration. */
-        mockSuccessfulHttpCall(mockValidForAppCenterConfig(), httpClient);
-
-        /* Mock foreground. */
-        identity.onActivityResumed(mock(Activity.class));
-=======
+    @Test
     public void signOutRemovesToken() {
         Identity identity = Identity.getInstance();
         start(identity);
@@ -767,10 +748,24 @@
         }).when(publicClientApplication).getAccounts(any(PublicClientApplication.AccountsLoadedListener.class));
         Identity.signOut();
         verify(publicClientApplication, never()).removeAccount(eq(account));
->>>>>>> d480f432
-    }
-
-    private void mockSuccessfulHttpCall(JSONObject jsonConfig, HttpClientRetryer httpClient) throws JSONException {
+    }
+
+    private void mockReadyToSignIn() throws Exception {
+
+        /* Mock http and start identity service. */
+        HttpClientRetryer httpClient = mock(HttpClientRetryer.class);
+        whenNew(HttpClientRetryer.class).withAnyArguments().thenReturn(httpClient);
+        Identity identity = Identity.getInstance();
+        start(identity);
+
+        /* Download configuration. */
+        mockSuccessfulHttpCall(mockValidForAppCenterConfig(), httpClient);
+
+        /* Mock foreground. */
+        identity.onActivityResumed(mock(Activity.class));
+    }
+
+    private static void mockSuccessfulHttpCall(JSONObject jsonConfig, HttpClientRetryer httpClient) throws JSONException {
 
         /* Intercept parameters. */
         ArgumentCaptor<HttpClient.CallTemplate> templateArgumentCaptor = ArgumentCaptor.forClass(HttpClient.CallTemplate.class);
