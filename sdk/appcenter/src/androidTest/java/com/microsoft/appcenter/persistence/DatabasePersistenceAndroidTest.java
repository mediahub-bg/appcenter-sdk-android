package com.microsoft.appcenter.persistence;

import android.annotation.SuppressLint;
import android.content.ContentValues;
import android.content.Context;
import android.database.Cursor;
import android.database.sqlite.SQLiteQueryBuilder;
import android.support.annotation.NonNull;
import android.support.test.InstrumentationRegistry;
import android.support.test.filters.MediumTest;
import android.support.test.runner.AndroidJUnit4;

import com.microsoft.appcenter.AndroidTestUtils;
import com.microsoft.appcenter.AppCenter;
import com.microsoft.appcenter.Constants;
import com.microsoft.appcenter.Flags;
import com.microsoft.appcenter.ingestion.models.Log;
import com.microsoft.appcenter.ingestion.models.LogWithProperties;
import com.microsoft.appcenter.ingestion.models.json.DefaultLogSerializer;
import com.microsoft.appcenter.ingestion.models.json.LogSerializer;
import com.microsoft.appcenter.ingestion.models.json.MockLog;
import com.microsoft.appcenter.ingestion.models.json.MockLogFactory;
import com.microsoft.appcenter.ingestion.models.one.CommonSchemaLog;
import com.microsoft.appcenter.ingestion.models.one.Data;
import com.microsoft.appcenter.ingestion.models.one.MockCommonSchemaLog;
import com.microsoft.appcenter.ingestion.models.one.MockCommonSchemaLogFactory;
import com.microsoft.appcenter.persistence.Persistence.PersistenceException;
import com.microsoft.appcenter.utils.crypto.CryptoUtils;
import com.microsoft.appcenter.utils.storage.DatabaseManager;
import com.microsoft.appcenter.utils.storage.FileManager;
import com.microsoft.appcenter.utils.storage.SQLiteUtils;
import com.microsoft.appcenter.utils.storage.SharedPreferencesManager;

import org.json.JSONException;
import org.junit.Before;
import org.junit.BeforeClass;
import org.junit.Test;
import org.junit.runner.RunWith;

import java.io.File;
import java.io.IOException;
import java.util.ArrayList;
import java.util.Arrays;
import java.util.Collections;
import java.util.Date;
import java.util.HashMap;
import java.util.List;
import java.util.Map;

import static com.microsoft.appcenter.Flags.PERSISTENCE_CRITICAL;
import static com.microsoft.appcenter.Flags.PERSISTENCE_NORMAL;
import static com.microsoft.appcenter.ingestion.models.json.MockLog.MOCK_LOG_TYPE;
<<<<<<< HEAD
import static com.microsoft.appcenter.test.TestUtils.generateString;
=======
import static com.microsoft.appcenter.persistence.DatabasePersistence.SCHEMA;
import static org.hamcrest.CoreMatchers.hasItems;
import static org.hamcrest.MatcherAssert.assertThat;
>>>>>>> db8ec2b4
import static org.junit.Assert.assertEquals;
import static org.junit.Assert.assertFalse;
import static org.junit.Assert.assertNotEquals;
import static org.junit.Assert.assertNotNull;
import static org.junit.Assert.assertNull;
import static org.junit.Assert.assertTrue;
import static org.junit.Assert.fail;
import static org.mockito.Mockito.any;
import static org.mockito.Mockito.anyString;
import static org.mockito.Mockito.doThrow;
import static org.mockito.Mockito.mock;
import static org.mockito.Mockito.spy;

@SuppressWarnings("TryFinallyCanBeTryWithResources")
@MediumTest
@RunWith(AndroidJUnit4.class)
public class DatabasePersistenceAndroidTest {

    /**
     * Maximum storage size in bytes for unit test case.
     */
    private static final int MAX_STORAGE_SIZE_IN_BYTES = 32 * 1024;

    /**
     * Context instance.
     */
    @SuppressLint("StaticFieldLeak")
    private static Context sContext;

    @BeforeClass
    public static void setUpClass() {
        AppCenter.setLogLevel(android.util.Log.VERBOSE);
        sContext = InstrumentationRegistry.getTargetContext();
        FileManager.initialize(sContext);
        SharedPreferencesManager.initialize(sContext);
        Constants.loadFromContext(sContext);
    }

    @Before
    public void setUp() {

        /* Clean up database. */
        sContext.deleteDatabase(DatabasePersistence.DATABASE);
    }

    @NonNull
    private ContentValues getContentValues(DatabasePersistence persistence, String group) {
        SQLiteQueryBuilder builder = SQLiteUtils.newSQLiteQueryBuilder();
        builder.appendWhere(DatabasePersistence.COLUMN_GROUP + " = ?");
        String[] selectionArgs = new String[]{group};
        Cursor cursor = persistence.mDatabaseManager.getCursor(builder, null, selectionArgs, null);
        ContentValues values = persistence.mDatabaseManager.nextValues(cursor);
        assertNotNull(values);
        return values;
    }

    private void putLog(int inputFlags, Integer persistedPriorityFlag) throws PersistenceException {

        /* Initialize database persistence. */
        DatabasePersistence persistence = new DatabasePersistence(sContext);

        /* Set a mock log serializer. */
        LogSerializer logSerializer = new DefaultLogSerializer();
        logSerializer.addLogFactory(MOCK_LOG_TYPE, new MockLogFactory());
        persistence.setLogSerializer(logSerializer);
        try {

            /* Initial count is 0. */
            assertEquals(0, persistence.countLogs("test-p1"));

            /* Generate a log and persist. */
            Log log = AndroidTestUtils.generateMockLog();
            persistence.putLog(log, "test-p1", inputFlags);

            /* Count logs. */
            assertEquals(1, persistence.countLogs("test-p1"));

            /* Get a log from persistence. */
            List<Log> outputLogs = new ArrayList<>();
            persistence.getLogs("test-p1", Collections.<String>emptyList(), 1, outputLogs);
            assertEquals(1, outputLogs.size());
            assertEquals(log, outputLogs.get(0));
            assertEquals(1, persistence.countLogs("test-p1"));

            /* Check priority flag. */
            ContentValues contentValues = getContentValues(persistence, "test-p1");
            assertEquals(persistedPriorityFlag, contentValues.getAsInteger(DatabasePersistence.COLUMN_PRIORITY));
        } finally {
            persistence.close();
        }
    }

    @Test
    public void putLogDefaultFlags() throws PersistenceException {
        putLog(Flags.DEFAULTS, Flags.PERSISTENCE_NORMAL);
    }

    @Test
    public void putLogNormal() throws PersistenceException {
        putLog(Flags.PERSISTENCE_NORMAL, Flags.PERSISTENCE_NORMAL);
    }

    @Test
    public void putLogCritical() throws PersistenceException {
        putLog(Flags.PERSISTENCE_CRITICAL, Flags.PERSISTENCE_CRITICAL);
    }

    @Test
    public void putLogCriticalPlusOtherFlags() throws PersistenceException {
        putLog(Flags.PERSISTENCE_CRITICAL | 0x0300, Flags.PERSISTENCE_CRITICAL);
    }

    @Test
    public void putLargeLogAndDeleteAll() throws PersistenceException {

        /* Initialize database persistence. */
        DatabasePersistence persistence = new DatabasePersistence(sContext);

        /* Set a mock log serializer. */
        LogSerializer logSerializer = new DefaultLogSerializer();
        logSerializer.addLogFactory(MOCK_LOG_TYPE, new MockLogFactory());
        persistence.setLogSerializer(logSerializer);
        try {

            /* Initial count is 0. */
            assertEquals(0, persistence.countLogs("test-p1"));

            /* Generate a large log and persist. */
            LogWithProperties log = AndroidTestUtils.generateMockLog();
            int size = 2 * 1024 * 1024;
            StringBuilder largeValue = new StringBuilder(size);
            for (int i = 0; i < size; i++) {
                largeValue.append("x");
            }
            Map<String, String> properties = new HashMap<>();
            properties.put("key", largeValue.toString());
            log.setProperties(properties);
            long id = persistence.putLog(log, "test-p1", PERSISTENCE_NORMAL);

            /* Count logs. */
            assertEquals(1, persistence.countLogs("test-p1"));

            /* Get a log from persistence. */
            List<Log> outputLogs = new ArrayList<>();
            persistence.getLogs("test-p1", Collections.<String>emptyList(), 1, outputLogs);
            assertEquals(1, outputLogs.size());
            assertEquals(log, outputLogs.get(0));
            assertEquals(1, persistence.countLogs("test-p1"));

            /* Verify large file. */
            File file = persistence.getLargePayloadFile(persistence.getLargePayloadGroupDirectory("test-p1"), id);
            assertNotNull(file);
            String fileLog = FileManager.read(file);
            assertNotNull(fileLog);
            assertTrue(fileLog.length() >= size);

            /* Delete entire group. */
            persistence.deleteLogs("test-p1");
            assertEquals(0, persistence.countLogs("test-p1"));

            /* Verify file delete and also parent directory since we used group deletion. */
            assertFalse(file.exists());
            assertFalse(file.getParentFile().exists());
        } finally {
            persistence.close();
        }
    }

    @Test
    public void putLargeLogFails() {

        /* Initialize database persistence. */
        String path = Constants.FILES_PATH;
        Constants.FILES_PATH = null;
        DatabasePersistence persistence = new DatabasePersistence(sContext);

        /* Set a mock log serializer. */
        LogSerializer logSerializer = new DefaultLogSerializer();
        logSerializer.addLogFactory(MOCK_LOG_TYPE, new MockLogFactory());
        persistence.setLogSerializer(logSerializer);
        try {

            /* Initial count is 0. */
            assertEquals(0, persistence.countLogs("test-p1"));

            /* Generate a large log and persist. */
            LogWithProperties log = AndroidTestUtils.generateMockLog();
            int size = 2 * 1024 * 1024;
            StringBuilder largeValue = new StringBuilder(size);
            for (int i = 0; i < size; i++) {
                largeValue.append("x");
            }
            Map<String, String> properties = new HashMap<>();
            properties.put("key", largeValue.toString());
            log.setProperties(properties);
            persistence.putLog(log, "test-p1", PERSISTENCE_NORMAL);
            fail("putLog was expected to fail");
        } catch (Persistence.PersistenceException e) {
            assertTrue(e.getCause() instanceof IOException);

            /* Make sure database entry has been removed. */
            assertEquals(0, persistence.countLogs("test-p1"));
        } finally {
            persistence.close();

            /* Restore path. */
            Constants.FILES_PATH = path;
        }
    }

    @Test
    public void putLargeLogFailsToRead() throws PersistenceException {

        /* Initialize database persistence. */
        DatabasePersistence persistence = new DatabasePersistence(sContext);

        /* Set a mock log serializer. */
        LogSerializer logSerializer = new DefaultLogSerializer();
        logSerializer.addLogFactory(MOCK_LOG_TYPE, new MockLogFactory());
        persistence.setLogSerializer(logSerializer);
        try {

            /* Initial count is 0. */
            assertEquals(0, persistence.countLogs("test-p1"));

            /* Generate a large log and persist. */
            LogWithProperties log = AndroidTestUtils.generateMockLog();
            int size = 2 * 1024 * 1024;
            StringBuilder largeValue = new StringBuilder(size);
            for (int i = 0; i < size; i++) {
                largeValue.append("x");
            }
            Map<String, String> properties = new HashMap<>();
            properties.put("key", largeValue.toString());
            log.setProperties(properties);
            long id = persistence.putLog(log, "test-p1", PERSISTENCE_NORMAL);
            assertEquals(1, persistence.countLogs("test-p1"));

            /* Verify large file. */
            File file = persistence.getLargePayloadFile(persistence.getLargePayloadGroupDirectory("test-p1"), id);
            assertNotNull(file);
            String fileLog = FileManager.read(file);
            assertNotNull(fileLog);
            assertTrue(fileLog.length() >= size);

            /* Delete the file. */
            assertTrue(file.delete());

            /* We won't be able to read the log now but persistence should delete the SQLite log on error. */
            List<Log> outputLogs = new ArrayList<>();
            persistence.getLogs("test-p1", Collections.<String>emptyList(), 1, outputLogs);
            assertEquals(0, outputLogs.size());
            assertEquals(0, persistence.countLogs("test-p1"));
        } finally {
            persistence.close();
        }
    }

    @Test
    public void putLargeLogNotSupportedOnCommonSchema() throws JSONException {

        /* Initialize database persistence. */
        DatabasePersistence persistence = new DatabasePersistence(sContext);

        /* Set a mock log serializer. */
        LogSerializer logSerializer = new DefaultLogSerializer();
        logSerializer.addLogFactory(MOCK_LOG_TYPE, new MockLogFactory());
        persistence.setLogSerializer(logSerializer);
        try {

            /* Initial count is 0. */
            assertEquals(0, persistence.countLogs("test-p1"));

            /* Generate a large log. */
            CommonSchemaLog log = new MockCommonSchemaLog();
            int size = 2 * 1024 * 1024;
            StringBuilder largeValue = new StringBuilder(size);
            for (int i = 0; i < size; i++) {
                largeValue.append("x");
            }
            log.setVer("3.0");
            log.setName("test");
            log.setTimestamp(new Date());
            log.addTransmissionTarget("token");
            Data data = new Data();
            log.setData(data);
            data.getProperties().put("key", largeValue.toString());

            /* Persisting that log should fail. */
            try {
                persistence.putLog(log, "test-p1", PERSISTENCE_NORMAL);
                fail("Inserting large common schema log is not supposed to work");
            } catch (PersistenceException e) {

                /* Count logs is still 0 */
                e.printStackTrace();
                assertEquals(0, persistence.countLogs("test-p1"));
            }
        } finally {
            persistence.close();
        }
    }

    @Test
    public void putTooManyLogs() throws PersistenceException {

        /* Initialize database persistence. */
        DatabasePersistence persistence = new DatabasePersistence(sContext);
        assertTrue(persistence.setMaxStorageSize(MAX_STORAGE_SIZE_IN_BYTES));

        /* Set a mock log serializer. */
        LogSerializer logSerializer = new DefaultLogSerializer();
        logSerializer.addLogFactory(MOCK_LOG_TYPE, new MockLogFactory());
        persistence.setLogSerializer(logSerializer);
        try {

            /* Generate logs until we notice eviction. */
            List<Log> allLogs = new ArrayList<>();
            String group = "test-p1";
            for (int i = 0; allLogs.size() == persistence.countLogs(group); i++) {
                MockLog log = AndroidTestUtils.generateMockLog();
                persistence.putLog(log, group, PERSISTENCE_NORMAL);
                allLogs.add(log);

                /* Fail if no eviction happens after a long time to avoid infinite loop on bug. */
                assertTrue("No eviction is happening", i < 1000);
            }

            /* When eviction happened it can be 1 or more logs, but deleted logs should be first ones. */
            int databaseCount = persistence.countLogs(group);
            List<Log> expectedLogs = allLogs.subList(allLogs.size() - databaseCount, allLogs.size());

            /* Get logs from persistence and check we have all the most recent logs. */
            List<Log> actualLogs = new ArrayList<>();
            persistence.getLogs(group, Collections.<String>emptyList(), allLogs.size(), actualLogs);
            assertEquals(expectedLogs, actualLogs);
        } finally {

            //noinspection ThrowFromFinallyBlock
            persistence.close();
        }
    }

    @Test
    public void putTooManyLogsMixedPriorities() throws PersistenceException {

        /* Initialize database persistence. */
        DatabasePersistence persistence = new DatabasePersistence(sContext);
        assertTrue(persistence.setMaxStorageSize(MAX_STORAGE_SIZE_IN_BYTES));

        /* Set a mock log serializer. */
        LogSerializer logSerializer = new DefaultLogSerializer();
        logSerializer.addLogFactory(MOCK_LOG_TYPE, new MockLogFactory());
        persistence.setLogSerializer(logSerializer);
        try {

            /* Generate 2 critical logs to be kept first. */
            ArrayList<Log> expectedLogs = new ArrayList<>();
            int criticalLogCount = 2;
            for (int i = 0; i < criticalLogCount; i++) {
                MockLog log = AndroidTestUtils.generateMockLog();
                persistence.putLog(log, "test-p1", PERSISTENCE_CRITICAL);
                expectedLogs.add(log);
            }

            /* Generate normal priority logs until we notice eviction. */
            List<Log> allNormalLogs = new ArrayList<>();
            String group = "test-p1";
            for (int i = 0; allNormalLogs.size() + criticalLogCount == persistence.countLogs(group); i++) {
                MockLog log = AndroidTestUtils.generateMockLog();
                persistence.putLog(log, group, PERSISTENCE_NORMAL);
                allNormalLogs.add(log);

                /* Fail if no eviction happens after a long time to avoid infinite loop on bug. */
                assertTrue("No eviction is happening", i < 1000);
            }

            /* When eviction happened it can be 1 or more logs, but deleted logs should be first normal ones. */
            int databaseCount = persistence.countLogs(group);
            int normalLogsStartIndex = allNormalLogs.size() - databaseCount + criticalLogCount;
            expectedLogs.addAll(allNormalLogs.subList(normalLogsStartIndex, allNormalLogs.size()));

            /* Get logs from persistence and check we have all the most recent logs. */
            List<Log> actualLogs = new ArrayList<>();
            persistence.getLogs(group, Collections.<String>emptyList(), 2000, actualLogs);
            assertEquals(expectedLogs, actualLogs);
        } finally {

            //noinspection ThrowFromFinallyBlock
            persistence.close();
        }
    }

    @Test
<<<<<<< HEAD
    public void putLogLargerThanMaxSizeDoNotClearsEverything() throws PersistenceException {
        int someLogCount = 3;
=======
    public void putNormalLogLargerThanMaxSizeClearsEverythingWithNormalPriority() throws PersistenceException {
>>>>>>> db8ec2b4

        /* Initialize database persistence. */
        DatabasePersistence persistence = new DatabasePersistence(sContext);
        assertTrue(persistence.setMaxStorageSize(MAX_STORAGE_SIZE_IN_BYTES));

        /* Set a mock log serializer. */
        LogSerializer logSerializer = new DefaultLogSerializer();
        logSerializer.addLogFactory(MOCK_LOG_TYPE, new MockLogFactory());
        persistence.setLogSerializer(logSerializer);
        try {

            /* Generate some logs that will be evicted. */
            for (int i = 0; i < someLogCount; i++) {
                persistence.putLog(AndroidTestUtils.generateMockLog(), "test-p1", PERSISTENCE_NORMAL);
            }
            assertEquals(someLogCount, persistence.countLogs("test-p1"));

            /* Generate a log that is so large that it eventually fails. */
            LogWithProperties log = AndroidTestUtils.generateMockLog();
            int size = 30 * 1024;
            Map<String, String> properties = new HashMap<>();
            properties.put("key", generateString(size, 'x'));
            log.setProperties(properties);
            try {
<<<<<<< HEAD
                persistence.putLog("test-p1", log);
                fail("putLog was expected to fail");
            } catch (PersistenceException e) {
                e.printStackTrace();

                /* Verify the behavior: not inserted and database isn't empty. */
                assertEquals(someLogCount, persistence.countLogs("test-p1"));
            }
=======
                persistence.putLog(log, "test-p1", PERSISTENCE_NORMAL);
                fail("Expected persistence exception");
            } catch (PersistenceException ignore) {
            }

            /* Verify the behavior: not inserted and database now empty. */
            assertEquals(0, persistence.countLogs("test-p1"));
>>>>>>> db8ec2b4
        } finally {

            //noinspection ThrowFromFinallyBlock
            persistence.close();
        }
    }

    @Test
    public void putCriticalLogLargerThanMaxSizeClearsEverything() throws PersistenceException {

        /* Initialize database persistence. */
        DatabasePersistence persistence = new DatabasePersistence(sContext);
        assertTrue(persistence.setMaxStorageSize(MAX_STORAGE_SIZE_IN_BYTES));

        /* Set a mock log serializer. */
        LogSerializer logSerializer = new DefaultLogSerializer();
        logSerializer.addLogFactory(MOCK_LOG_TYPE, new MockLogFactory());
        persistence.setLogSerializer(logSerializer);
        try {

            /* Generate some logs of both priority that will be evicted. */
            int someLogCount = 3;
            for (int i = 0; i < someLogCount; i++) {
                persistence.putLog(AndroidTestUtils.generateMockLog(), "test-p1", PERSISTENCE_NORMAL);
            }
            for (int i = 0; i < someLogCount; i++) {
                persistence.putLog(AndroidTestUtils.generateMockLog(), "test-p1", PERSISTENCE_CRITICAL);
            }
            assertEquals(someLogCount * 2, persistence.countLogs("test-p1"));

            /*
             * Generate a log that is so large that will empty all the database and
             * eventually fails.
             */
            LogWithProperties log = AndroidTestUtils.generateMockLog();
            int size = 30 * 1024;
            StringBuilder largeValue = new StringBuilder(size);
            for (int i = 0; i < size; i++) {
                largeValue.append("x");
            }
            Map<String, String> properties = new HashMap<>();
            properties.put("key", largeValue.toString());
            log.setProperties(properties);
            try {
                persistence.putLog(log, "test-p1", PERSISTENCE_CRITICAL);
                fail("Expected persistence exception");
            } catch (PersistenceException ignore) {
            }

            /* Verify the behavior: not inserted and database now empty. */
            assertEquals(0, persistence.countLogs("test-p1"));
        } finally {

            //noinspection ThrowFromFinallyBlock
            persistence.close();
        }
    }

    @Test
    public void putNormalLogLargerThanMaxSizeKeepsCritical() throws PersistenceException {

        /* Initialize database persistence. */
        DatabasePersistence persistence = new DatabasePersistence(sContext);
        assertTrue(persistence.setMaxStorageSize(MAX_STORAGE_SIZE_IN_BYTES));

        /* Set a mock log serializer. */
        LogSerializer logSerializer = new DefaultLogSerializer();
        logSerializer.addLogFactory(MOCK_LOG_TYPE, new MockLogFactory());
        persistence.setLogSerializer(logSerializer);
        try {

            /* Generate some logs that will be kept as they are critical. */
            List<Log> expectedLogs = new ArrayList<>();
            int someLogCount = 3;
            for (int i = 0; i < someLogCount; i++) {
                MockLog log = AndroidTestUtils.generateMockLog();
                persistence.putLog(log, "test-p1", PERSISTENCE_CRITICAL);
                expectedLogs.add(log);
            }
            assertEquals(someLogCount, persistence.countLogs("test-p1"));

            /* Generate some normal priority logs that will be evicted. */
            for (int i = 0; i < 20; i++) {
                persistence.putLog(AndroidTestUtils.generateMockLog(), "test-p1", PERSISTENCE_NORMAL);
            }

            /*
             * Generate a normal priority log that is so large that will fail but not discard
             * critical logs.
             */
            LogWithProperties log = AndroidTestUtils.generateMockLog();
            int size = 30 * 1024;
            StringBuilder largeValue = new StringBuilder(size);
            for (int i = 0; i < size; i++) {
                largeValue.append("x");
            }
            Map<String, String> properties = new HashMap<>();
            properties.put("key", largeValue.toString());
            log.setProperties(properties);
            try {
                persistence.putLog(log, "test-p1", PERSISTENCE_NORMAL);
                fail("Expected persistence exception");
            } catch (PersistenceException ignore) {
            }

            /* Get logs from persistence: critical were kept. */
            List<Log> outputLogs = new ArrayList<>();
            persistence.getLogs("test-p1", Collections.<String>emptyList(), expectedLogs.size() + 1, outputLogs);
            assertTrue(expectedLogs.size() >= persistence.countLogs("test-p1"));
            assertThat(expectedLogs, hasItems(outputLogs.toArray(new Log[0])));
        } finally {

            //noinspection ThrowFromFinallyBlock
            persistence.close();
        }
    }

    @Test
    public void putNormalLogFailsIfFullOfCritical() throws PersistenceException {

        /* Initialize database persistence. */
        DatabasePersistence persistence = new DatabasePersistence(sContext);
        assertTrue(persistence.setMaxStorageSize(MAX_STORAGE_SIZE_IN_BYTES));

        /* Set a mock log serializer. */
        LogSerializer logSerializer = new DefaultLogSerializer();
        logSerializer.addLogFactory(MOCK_LOG_TYPE, new MockLogFactory());
        persistence.setLogSerializer(logSerializer);
        try {

            /* Fill storage with critical logs. */
            List<Log> expectedLogs = new ArrayList<>();
            int someLogCount = 12;
            for (int i = 0; i < someLogCount; i++) {
                MockLog log = AndroidTestUtils.generateMockLog();
                persistence.putLog(log, "test-p1", PERSISTENCE_CRITICAL);
                expectedLogs.add(log);
            }
            assertEquals(someLogCount, persistence.countLogs("test-p1"));

            /* Try to insert a normal log: that will fail and no log deleted. */
            try {
                persistence.putLog(AndroidTestUtils.generateMockLog(), "test-p1", PERSISTENCE_NORMAL);
                fail("Put log was supposed to fail.");
            } catch (PersistenceException ignore) {
            }

            /* Get logs from persistence: critical were kept. */
            List<Log> outputLogs = new ArrayList<>();
            persistence.getLogs("test-p1", Collections.<String>emptyList(), expectedLogs.size() + 1, outputLogs);
            assertTrue(expectedLogs.size() >= persistence.countLogs("test-p1"));
            assertThat(expectedLogs, hasItems(outputLogs.toArray(new Log[0])));
        } finally {

            //noinspection ThrowFromFinallyBlock
            persistence.close();
        }
    }

    @Test(expected = PersistenceException.class)
    public void putLogException() throws PersistenceException, JSONException {

        /* Initialize database persistence. */
        DatabasePersistence persistence = new DatabasePersistence(sContext);

        /* Set a mock log serializer. */
        LogSerializer logSerializer = mock(LogSerializer.class);
        doThrow(new JSONException("JSON exception")).when(logSerializer).serializeLog(any(Log.class));
        persistence.setLogSerializer(logSerializer);
        try {

            /* Generate a log and persist. */
            Log log = AndroidTestUtils.generateMockLog();
            persistence.putLog(log, "test-p1", PERSISTENCE_NORMAL);
        } finally {
            persistence.close();
        }
    }

    @Test
    public void deleteLogs() throws PersistenceException {

        /* Initialize database persistence. */
        DatabasePersistence persistence = new DatabasePersistence(sContext, 1, SCHEMA);

        /* Set a mock log serializer. */
        LogSerializer logSerializer = new DefaultLogSerializer();
        logSerializer.addLogFactory(MOCK_LOG_TYPE, new MockLogFactory());
        persistence.setLogSerializer(logSerializer);
        try {

            /* Generate a log and persist. */
            Log log1 = AndroidTestUtils.generateMockLog();
            Log log2 = AndroidTestUtils.generateMockLog();
            Log log3 = AndroidTestUtils.generateMockLog();
            Log log4 = AndroidTestUtils.generateMockLog();
            persistence.putLog(log1, "test-p1", PERSISTENCE_NORMAL);
            persistence.putLog(log2, "test-p1", PERSISTENCE_NORMAL);
            persistence.putLog(log3, "test-p2", PERSISTENCE_NORMAL);
            persistence.putLog(log4, "test-p3", PERSISTENCE_NORMAL);
            assertEquals(2, persistence.countLogs("test-p1"));
            assertEquals(1, persistence.countLogs("test-p2"));
            assertEquals(1, persistence.countLogs("test-p3"));

            /* Get a log from persistence. */
            List<Log> outputLogs1 = new ArrayList<>();
            List<Log> outputLogs2 = new ArrayList<>();
            List<Log> outputLogs3 = new ArrayList<>();
            String id = persistence.getLogs("test-p1", Collections.<String>emptyList(), 5, outputLogs1);
            persistence.getLogs("test-p2", Collections.<String>emptyList(), 5, outputLogs2);
            persistence.getLogs("test-p3", Collections.<String>emptyList(), 5, outputLogs3);

            /* Verify. */
            assertNotNull(id);
            assertNotEquals("", id);
            assertEquals(2, outputLogs1.size());
            assertEquals(1, outputLogs2.size());
            assertEquals(1, outputLogs3.size());

            /* Delete. */
            persistence.deleteLogs("", id);

            /* Create a query builder for column group. */
            SQLiteQueryBuilder builder = SQLiteUtils.newSQLiteQueryBuilder();
            builder.appendWhere(DatabasePersistence.COLUMN_GROUP + " = ?");

            /* Access DatabaseStorage directly to verify the deletions. */
            Cursor cursor1 = persistence.mDatabaseManager.getCursor(builder, null, new String[]{"test-p1"}, null);
            Cursor cursor2 = persistence.mDatabaseManager.getCursor(builder, null, new String[]{"test-p2"}, null);
            Cursor cursor3 = persistence.mDatabaseManager.getCursor(builder, null, new String[]{"test-p3"}, null);

            //noinspection TryFinallyCanBeTryWithResources
            try {

                /* Verify. */
                assertEquals(2, cursor1.getCount());
                assertEquals(1, cursor2.getCount());
                assertEquals(1, cursor3.getCount());
            } finally {

                /* Close. */
                cursor1.close();
                cursor2.close();
                cursor3.close();
            }

            /* Delete. */
            persistence.deleteLogs("test-p1", id);

            /* Access DatabaseStorage directly to verify the deletions. */
            Cursor cursor4 = persistence.mDatabaseManager.getCursor(builder, null, new String[]{"test-p1"}, null);

            //noinspection TryFinallyCanBeTryWithResources
            try {

                /* Verify. */
                assertEquals(0, cursor4.getCount());
            } finally {

                /* Close. */
                cursor4.close();
            }

            /* Count logs after delete. */
            assertEquals(0, persistence.countLogs("test-p1"));
            assertEquals(1, persistence.countLogs("test-p2"));
            assertEquals(1, persistence.countLogs("test-p3"));

        } finally {
            persistence.close();
        }
    }

    @Test
    public void deleteLogsForGroup() throws PersistenceException {

        /* Initialize database persistence. */
        DatabasePersistence persistence = new DatabasePersistence(sContext);

        /* Set a mock log serializer. */
        LogSerializer logSerializer = new DefaultLogSerializer();
        logSerializer.addLogFactory(MOCK_LOG_TYPE, new MockLogFactory());
        persistence.setLogSerializer(logSerializer);
        try {

            /* Generate a log and persist. */
            Log log1 = AndroidTestUtils.generateMockLog();
            Log log2 = AndroidTestUtils.generateMockLog();
            Log log3 = AndroidTestUtils.generateMockLog();
            Log log4 = AndroidTestUtils.generateMockLog();
            persistence.putLog(log1, "test-p1", PERSISTENCE_NORMAL);
            persistence.putLog(log2, "test-p1", PERSISTENCE_NORMAL);
            persistence.putLog(log3, "test-p2", PERSISTENCE_NORMAL);
            persistence.putLog(log4, "test-p3", PERSISTENCE_NORMAL);

            /* Get a log from persistence. */
            List<Log> outputLogs = new ArrayList<>();
            String id1 = persistence.getLogs("test-p1", Collections.<String>emptyList(), 5, outputLogs);
            String id2 = persistence.getLogs("test-p2", Collections.<String>emptyList(), 5, outputLogs);
            assertNotNull(id1);
            assertNotNull(id2);

            /* Delete. */
            persistence.deleteLogs("test-p1");
            persistence.deleteLogs("test-p3");

            /* Try another get for verification. */
            outputLogs.clear();
            persistence.getLogs("test-p3", Collections.<String>emptyList(), 5, outputLogs);

            /* Verify. */
            Map<String, List<Long>> pendingGroups = persistence.mPendingDbIdentifiersGroups;
            assertNull(pendingGroups.get("test-p1" + id1));
            List<Long> p2Logs = pendingGroups.get("test-p2" + id2);
            assertNotNull(p2Logs);
            assertEquals(1, p2Logs.size());
            assertEquals(1, pendingGroups.size());
            assertEquals(0, outputLogs.size());
            assertEquals(1, persistence.mDatabaseManager.getRowCount());

            /* Verify one log still persists in the database. */
            persistence.clearPendingLogState();
            outputLogs.clear();
            persistence.getLogs("test-p2", Collections.<String>emptyList(), 5, outputLogs);
            assertEquals(1, outputLogs.size());
            assertEquals(log3, outputLogs.get(0));

            /* Count for groups. */
            assertEquals(0, persistence.countLogs("test-p1"));
            assertEquals(1, persistence.countLogs("test-p2"));
            assertEquals(0, persistence.countLogs("test-p3"));
        } finally {
            persistence.close();
        }
    }

    @Test
    public void getLogsWithNormalPriority() throws PersistenceException {

        /* Initialize database persistence. */
        DatabasePersistence persistence = new DatabasePersistence(sContext);

        /* Set a mock log serializer. */
        LogSerializer logSerializer = new DefaultLogSerializer();
        logSerializer.addLogFactory(MOCK_LOG_TYPE, new MockLogFactory());
        persistence.setLogSerializer(logSerializer);
        try {

            /* Test constants. */
            int numberOfLogs = 10;
            int sizeForGetLogs = 4;

            /* Generate and persist some logs. */
            Log[] logs = new Log[numberOfLogs];
            for (int i = 0; i < logs.length; i++) {
                logs[i] = AndroidTestUtils.generateMockLog();
                persistence.putLog(logs[i], "test", PERSISTENCE_NORMAL);
            }

            /* Get. */
            getAllLogs(persistence, numberOfLogs, sizeForGetLogs);

            /* Clear ids, we should be able to get the logs again in the same sequence. */
            persistence.clearPendingLogState();
            getAllLogs(persistence, numberOfLogs, sizeForGetLogs);

            /* Count. */
            assertEquals(10, persistence.countLogs("test"));

            /* Clear. Nothing to get after. */
            persistence.mDatabaseManager.clear();
            List<Log> outputLogs = new ArrayList<>();
            assertNull(persistence.getLogs("test", Collections.<String>emptyList(), sizeForGetLogs, outputLogs));
            assertTrue(outputLogs.isEmpty());
            assertEquals(0, persistence.countLogs("test"));
        } finally {

            //noinspection ThrowFromFinallyBlock
            persistence.close();
        }
    }

    private void getAllLogs(DatabasePersistence persistence, int numberOfLogs, int sizeForGetLogs) {
        List<Log> outputLogs = new ArrayList<>();
        int expected = 0;
        do {
            numberOfLogs -= expected;
            persistence.getLogs("test", Collections.<String>emptyList(), sizeForGetLogs, outputLogs);
            expected = Math.min(Math.max(numberOfLogs, 0), sizeForGetLogs);
            assertEquals(expected, outputLogs.size());
            outputLogs.clear();
        } while (numberOfLogs > 0);

        /* Get should be 0 now. */
        persistence.getLogs("test", Collections.<String>emptyList(), sizeForGetLogs, outputLogs);
        assertEquals(0, outputLogs.size());
    }

    @Test
    public void getLogsWithMixedPriorities() throws PersistenceException {

        /* Initialize database persistence. */
        DatabasePersistence persistence = new DatabasePersistence(sContext);

        /* Set a mock log serializer. */
        LogSerializer logSerializer = new DefaultLogSerializer();
        logSerializer.addLogFactory(MOCK_LOG_TYPE, new MockLogFactory());
        persistence.setLogSerializer(logSerializer);
        try {

            /* Put a normal log. */
            Log log1 = AndroidTestUtils.generateMockLog();
            persistence.putLog(log1, "test", PERSISTENCE_NORMAL);

            /* Put a critical log. */
            Log log2 = AndroidTestUtils.generateMockLog();
            persistence.putLog(log2, "test", PERSISTENCE_CRITICAL);

            /* Put a normal log again. */
            Log log3 = AndroidTestUtils.generateMockLog();
            persistence.putLog(log3, "test", PERSISTENCE_NORMAL);

            /* Put a critical log again. */
            Log log4 = AndroidTestUtils.generateMockLog();
            persistence.putLog(log4, "test", PERSISTENCE_CRITICAL);

            /* Expected order. */
            List<Log> expectedLogs = new ArrayList<>();
            expectedLogs.add(log2);
            expectedLogs.add(log4);
            expectedLogs.add(log1);
            expectedLogs.add(log3);

            /* Get logs and check order. */
            List<Log> actualLogs = new ArrayList<>();
            persistence.getLogs("test", Collections.<String>emptyList(), expectedLogs.size(), actualLogs);
            assertEquals(expectedLogs, actualLogs);
        } finally {

            //noinspection ThrowFromFinallyBlock
            persistence.close();
        }
    }

    @Test
    public void getLogsFilteringOutPausedTargetKeys() throws PersistenceException {

        /* Initialize database persistence. */
        DatabasePersistence persistence = new DatabasePersistence(sContext);

        /* Set a mock log serializer. */
        LogSerializer logSerializer = new DefaultLogSerializer();
        logSerializer.addLogFactory(MockCommonSchemaLog.TYPE, new MockCommonSchemaLogFactory());
        persistence.setLogSerializer(logSerializer);
        try {

            /* Test constants. */
            int numberOfLogsPerKey = 10;

            /* Generate and persist some logs with a first iKey. */
            String pausedKey1 = "1";
            generateCsLogsWithIKey(persistence, pausedKey1, numberOfLogsPerKey);

            /* Generate more logs with another iKey to exclude. */
            String pausedKey2 = "2";
            generateCsLogsWithIKey(persistence, pausedKey2, numberOfLogsPerKey);

            /* Generate logs from a third key. */
            String resumedKey = "3";
            generateCsLogsWithIKey(persistence, resumedKey, numberOfLogsPerKey);

            /* Get logs without disabled keys. */
            List<Log> outLogs = new ArrayList<>();
            int limit = numberOfLogsPerKey * 3;
            String batchId = persistence.getLogs("test", Arrays.asList(pausedKey1, pausedKey2), limit, outLogs);
            assertNotNull(batchId);

            /* Verify we get a subset of logs without the disabled keys. */
            assertEquals(numberOfLogsPerKey, outLogs.size());
            assertEquals(limit, persistence.countLogs("test"));
            for (Log log : outLogs) {
                assertTrue(log instanceof CommonSchemaLog);
                assertEquals(resumedKey, ((CommonSchemaLog) log).getIKey());
            }

            /* Calling a second time should return nothing since the batch is in progress. */
            outLogs.clear();
            batchId = persistence.getLogs("test", Arrays.asList(pausedKey1, pausedKey2), limit, outLogs);
            assertNull(batchId);
            assertEquals(0, outLogs.size());

            /* If we try to get a second batch without filtering, we should get all disabled logs. */
            outLogs.clear();
            batchId = persistence.getLogs("test", Collections.<String>emptyList(), limit, outLogs);
            assertNotNull(batchId);
            assertEquals(numberOfLogsPerKey * 2, outLogs.size());
            for (Log log : outLogs) {
                assertTrue(log instanceof CommonSchemaLog);
                assertNotEquals(resumedKey, ((CommonSchemaLog) log).getIKey());
            }
        } finally {

            //noinspection ThrowFromFinallyBlock
            persistence.close();
        }
    }

    /**
     * Utility for getLogsFilteringOutPausedTargetKeys test.
     */
    private void generateCsLogsWithIKey(DatabasePersistence persistence, String iKey, int numberOfLogsPerKey) throws PersistenceException {
        for (int i = 0; i < numberOfLogsPerKey; i++) {
            CommonSchemaLog log = new MockCommonSchemaLog();
            log.setVer("3.0");
            log.setName("test");
            log.setTimestamp(new Date());
            log.setIKey(iKey);
            log.addTransmissionTarget(iKey + "-token");
            persistence.putLog(log, "test", PERSISTENCE_NORMAL);
        }
    }

    @Test
    public void getLogsException() throws PersistenceException, JSONException {

        /* Initialize database persistence. */
        DatabasePersistence persistence = new DatabasePersistence(sContext);

        /* Set a mock log serializer. */
        LogSerializer logSerializer = spy(new DefaultLogSerializer());

        /* Throw a JSON exception for the first call. */
        doThrow(new JSONException("JSON exception"))
                /* Return a normal log for the second call. */
                .doReturn(AndroidTestUtils.generateMockLog())
                /* Throw a JSON exception for the third call. */
                .doThrow(new JSONException("JSON exception"))
                /* Return a normal log for further calls. */
                .doReturn(AndroidTestUtils.generateMockLog())
                .when(logSerializer).deserializeLog(anyString(), anyString());
        persistence.setLogSerializer(logSerializer);
        try {

            /* Test constants. */
            int numberOfLogs = 4;

            /* Generate a log and persist. */
            Log[] logs = new Log[numberOfLogs];
            for (int i = 0; i < logs.length; i++)
                logs[i] = AndroidTestUtils.generateMockLog();

            /* Put. */
            for (Log log : logs)
                persistence.putLog(log, "test", PERSISTENCE_NORMAL);

            /* Get. */
            List<Log> outputLogs = new ArrayList<>();
            persistence.getLogs("test", Collections.<String>emptyList(), 10, outputLogs);
            assertEquals(numberOfLogs / 2, outputLogs.size());
            assertEquals(2, persistence.mDatabaseManager.getRowCount());
        } finally {
            persistence.close();
        }
    }

    @Test
    public void upgradeFromVersion1to4() throws PersistenceException, JSONException {

        /* Initialize database persistence with old schema. */
        ContentValues oldSchema = new ContentValues(SCHEMA);
        oldSchema.remove(DatabasePersistence.COLUMN_TARGET_TOKEN);
        oldSchema.remove(DatabasePersistence.COLUMN_DATA_TYPE);
        oldSchema.remove(DatabasePersistence.COLUMN_TARGET_KEY);
        oldSchema.remove(DatabasePersistence.COLUMN_PRIORITY);
        DatabaseManager databaseManager = new DatabaseManager(sContext, DatabasePersistence.DATABASE, DatabasePersistence.TABLE, 1, oldSchema, mock(DatabaseManager.Listener.class));

        /* Init log serializer. */
        LogSerializer logSerializer = new DefaultLogSerializer();
        logSerializer.addLogFactory(MOCK_LOG_TYPE, new MockLogFactory());
        logSerializer.addLogFactory(MockCommonSchemaLog.TYPE, new MockCommonSchemaLogFactory());

        /* Insert old data before upgrade. */
        Log oldLog = AndroidTestUtils.generateMockLog();
        try {
            ContentValues contentValues = new ContentValues();
            contentValues.put(DatabasePersistence.COLUMN_GROUP, "test");
            contentValues.put(DatabasePersistence.COLUMN_LOG, logSerializer.serializeLog(oldLog));
            databaseManager.put(contentValues, DatabasePersistence.COLUMN_PRIORITY);
        } finally {
            databaseManager.close();
        }

        /* Upgrade. */
        DatabasePersistence persistence = new DatabasePersistence(sContext);
        persistence.setLogSerializer(logSerializer);

        /* Prepare a common schema log. */
        MockCommonSchemaLog commonSchemaLog = new MockCommonSchemaLog();
        commonSchemaLog.setName("test");
        commonSchemaLog.setIKey("o:test");
        commonSchemaLog.setTimestamp(new Date());
        commonSchemaLog.setVer("3.0");
        commonSchemaLog.addTransmissionTarget("test-guid");

        /* Check upgrade. */
        try {

            /* Get old data. */
            assertEquals(1, persistence.countLogs("test"));
            List<Log> outputLogs = new ArrayList<>();
            persistence.getLogs("test", Collections.<String>emptyList(), 1, outputLogs);
            assertEquals(1, outputLogs.size());
            assertEquals(oldLog, outputLogs.get(0));

            /* Check priority migration. */
            ContentValues values = getContentValues(persistence, "test");
            assertEquals((Integer) PERSISTENCE_NORMAL, values.getAsInteger(DatabasePersistence.COLUMN_PRIORITY));

            /* Put new data with token. */
            persistence.putLog(commonSchemaLog, "test/one", PERSISTENCE_NORMAL);
        } finally {
            persistence.close();
        }

        /* Get new data after restart. */
        persistence = new DatabasePersistence(sContext);
        persistence.setLogSerializer(logSerializer);
        try {

            /* Get new data. */
            assertEquals(1, persistence.countLogs("test/one"));
            List<Log> outputLogs = new ArrayList<>();
            persistence.getLogs("test/one", Collections.<String>emptyList(), 1, outputLogs);
            assertEquals(1, outputLogs.size());
            assertEquals(commonSchemaLog, outputLogs.get(0));

            /* Verify target token is encrypted. */
            ContentValues values = getContentValues(persistence, "test/one");
            String token = values.getAsString(DatabasePersistence.COLUMN_TARGET_TOKEN);
            assertNotNull(token);
            assertNotEquals("test-guid", token);
            assertEquals("test-guid", CryptoUtils.getInstance(sContext).decrypt(token, false).getDecryptedData());

            /* Verify target key stored as well. */
            String targetKey = values.getAsString(DatabasePersistence.COLUMN_TARGET_KEY);
            assertEquals(commonSchemaLog.getIKey(), "o:" + targetKey);

            /* Verify priority stored too. */
            assertEquals((Integer) PERSISTENCE_NORMAL, values.getAsInteger(DatabasePersistence.COLUMN_PRIORITY));
        } finally {
            persistence.close();
        }
    }

    @Test
    public void upgradeFromVersion2to4() throws PersistenceException, JSONException {

        /* Initialize database persistence with old schema. */
        ContentValues oldSchema = new ContentValues(SCHEMA);
        oldSchema.remove(DatabasePersistence.COLUMN_TARGET_KEY);
        oldSchema.remove(DatabasePersistence.COLUMN_PRIORITY);
        DatabaseManager databaseManager = new DatabaseManager(sContext, DatabasePersistence.DATABASE, DatabasePersistence.TABLE, DatabasePersistence.VERSION_TYPE_API_KEY, oldSchema, mock(DatabaseManager.Listener.class));

        /* Init log serializer. */
        LogSerializer logSerializer = new DefaultLogSerializer();
        logSerializer.addLogFactory(MOCK_LOG_TYPE, new MockLogFactory());
        logSerializer.addLogFactory(MockCommonSchemaLog.TYPE, new MockCommonSchemaLogFactory());

        /* Insert old data before upgrade. */
        Log oldLog = AndroidTestUtils.generateMockLog();
        try {
            ContentValues contentValues = new ContentValues();
            contentValues.put(DatabasePersistence.COLUMN_GROUP, "test");
            contentValues.put(DatabasePersistence.COLUMN_LOG, logSerializer.serializeLog(oldLog));
            contentValues.put(DatabasePersistence.COLUMN_DATA_TYPE, MOCK_LOG_TYPE);
            databaseManager.put(contentValues, DatabasePersistence.COLUMN_PRIORITY);
        } finally {
            databaseManager.close();
        }

        /* Upgrade. */
        DatabasePersistence persistence = new DatabasePersistence(sContext);
        persistence.setLogSerializer(logSerializer);

        /* Prepare a common schema log. */
        MockCommonSchemaLog commonSchemaLog = new MockCommonSchemaLog();
        commonSchemaLog.setName("test");
        commonSchemaLog.setIKey("o:test");
        commonSchemaLog.setTimestamp(new Date());
        commonSchemaLog.setVer("3.0");
        commonSchemaLog.addTransmissionTarget("test-guid");

        /* Check upgrade. */
        try {

            /* Get old data. */
            assertEquals(1, persistence.countLogs("test"));
            List<Log> outputLogs = new ArrayList<>();
            persistence.getLogs("test", Collections.<String>emptyList(), 1, outputLogs);
            assertEquals(1, outputLogs.size());
            assertEquals(oldLog, outputLogs.get(0));

            /* Check priority migration. */
            ContentValues values = getContentValues(persistence, "test");
            assertEquals((Integer) PERSISTENCE_NORMAL, values.getAsInteger(DatabasePersistence.COLUMN_PRIORITY));

            /* Put new data with token. */
            persistence.putLog(commonSchemaLog, "test/one", PERSISTENCE_NORMAL);
        } finally {
            persistence.close();
        }

        /* Get new data after restart. */
        persistence = new DatabasePersistence(sContext);
        persistence.setLogSerializer(logSerializer);
        try {

            /* Get new data. */
            assertEquals(1, persistence.countLogs("test/one"));
            List<Log> outputLogs = new ArrayList<>();
            persistence.getLogs("test/one", Collections.<String>emptyList(), 1, outputLogs);
            assertEquals(1, outputLogs.size());
            assertEquals(commonSchemaLog, outputLogs.get(0));

            /* Verify target token is encrypted. */
            ContentValues values = getContentValues(persistence, "test/one");
            String token = values.getAsString(DatabasePersistence.COLUMN_TARGET_TOKEN);
            assertNotNull(token);
            assertNotEquals("test-guid", token);
            assertEquals("test-guid", CryptoUtils.getInstance(sContext).decrypt(token, false).getDecryptedData());

            /* Verify target key stored as well. */
            String targetKey = values.getAsString(DatabasePersistence.COLUMN_TARGET_KEY);
            assertEquals(commonSchemaLog.getIKey(), "o:" + targetKey);

            /* Verify priority stored too. */
            assertEquals((Integer) PERSISTENCE_NORMAL, values.getAsInteger(DatabasePersistence.COLUMN_PRIORITY));
        } finally {
            persistence.close();
        }
    }

    @Test
    public void upgradeFromVersion3to4() throws PersistenceException, JSONException {

        /* Initialize database persistence with old schema. */
        ContentValues oldSchema = new ContentValues(SCHEMA);
        oldSchema.remove(DatabasePersistence.COLUMN_PRIORITY);
        DatabaseManager databaseManager = new DatabaseManager(sContext, DatabasePersistence.DATABASE, DatabasePersistence.TABLE, DatabasePersistence.VERSION_TARGET_KEY, oldSchema, mock(DatabaseManager.Listener.class));

        /* Init log serializer. */
        LogSerializer logSerializer = new DefaultLogSerializer();
        logSerializer.addLogFactory(MOCK_LOG_TYPE, new MockLogFactory());
        logSerializer.addLogFactory(MockCommonSchemaLog.TYPE, new MockCommonSchemaLogFactory());

        /* Insert old data before upgrade. */
        Log oldLog = AndroidTestUtils.generateMockLog();
        try {
            ContentValues contentValues = new ContentValues();
            contentValues.put(DatabasePersistence.COLUMN_GROUP, "test");
            contentValues.put(DatabasePersistence.COLUMN_LOG, logSerializer.serializeLog(oldLog));
            contentValues.put(DatabasePersistence.COLUMN_DATA_TYPE, MOCK_LOG_TYPE);
            databaseManager.put(contentValues, DatabasePersistence.COLUMN_PRIORITY);
        } finally {
            databaseManager.close();
        }

        /* Upgrade. */
        DatabasePersistence persistence = new DatabasePersistence(sContext);
        persistence.setLogSerializer(logSerializer);

        /* Prepare a common schema log. */
        MockCommonSchemaLog commonSchemaLog = new MockCommonSchemaLog();
        commonSchemaLog.setName("test");
        commonSchemaLog.setIKey("o:test");
        commonSchemaLog.setTimestamp(new Date());
        commonSchemaLog.setVer("3.0");
        commonSchemaLog.addTransmissionTarget("test-guid");

        /* Check upgrade. */
        try {

            /* Get old data. */
            assertEquals(1, persistence.countLogs("test"));
            List<Log> outputLogs = new ArrayList<>();
            persistence.getLogs("test", Collections.<String>emptyList(), 1, outputLogs);
            assertEquals(1, outputLogs.size());
            assertEquals(oldLog, outputLogs.get(0));

            /* Check priority migration. */
            ContentValues values = getContentValues(persistence, "test");
            assertEquals((Integer) PERSISTENCE_NORMAL, values.getAsInteger(DatabasePersistence.COLUMN_PRIORITY));

            /* Put new data with token. */
            persistence.putLog(commonSchemaLog, "test/one", PERSISTENCE_CRITICAL);
        } finally {
            persistence.close();
        }

        /* Get new data after restart. */
        persistence = new DatabasePersistence(sContext);
        persistence.setLogSerializer(logSerializer);
        try {

            /* Get new data. */
            assertEquals(1, persistence.countLogs("test/one"));
            List<Log> outputLogs = new ArrayList<>();
            persistence.getLogs("test/one", Collections.<String>emptyList(), 1, outputLogs);
            assertEquals(1, outputLogs.size());
            assertEquals(commonSchemaLog, outputLogs.get(0));

            /* Verify target token is encrypted. */
            ContentValues values = getContentValues(persistence, "test/one");
            String token = values.getAsString(DatabasePersistence.COLUMN_TARGET_TOKEN);
            assertNotNull(token);
            assertNotEquals("test-guid", token);
            assertEquals("test-guid", CryptoUtils.getInstance(sContext).decrypt(token, false).getDecryptedData());

            /* Verify target key stored as well. */
            String targetKey = values.getAsString(DatabasePersistence.COLUMN_TARGET_KEY);
            assertEquals(commonSchemaLog.getIKey(), "o:" + targetKey);

            /* Verify priority stored too. */
            assertEquals((Integer) PERSISTENCE_CRITICAL, values.getAsInteger(DatabasePersistence.COLUMN_PRIORITY));
        } finally {
            persistence.close();
        }
    }
}<|MERGE_RESOLUTION|>--- conflicted
+++ resolved
@@ -50,13 +50,10 @@
 import static com.microsoft.appcenter.Flags.PERSISTENCE_CRITICAL;
 import static com.microsoft.appcenter.Flags.PERSISTENCE_NORMAL;
 import static com.microsoft.appcenter.ingestion.models.json.MockLog.MOCK_LOG_TYPE;
-<<<<<<< HEAD
+import static com.microsoft.appcenter.persistence.DatabasePersistence.SCHEMA;
 import static com.microsoft.appcenter.test.TestUtils.generateString;
-=======
-import static com.microsoft.appcenter.persistence.DatabasePersistence.SCHEMA;
 import static org.hamcrest.CoreMatchers.hasItems;
 import static org.hamcrest.MatcherAssert.assertThat;
->>>>>>> db8ec2b4
 import static org.junit.Assert.assertEquals;
 import static org.junit.Assert.assertFalse;
 import static org.junit.Assert.assertNotEquals;
@@ -451,14 +448,10 @@
     }
 
     @Test
-<<<<<<< HEAD
-    public void putLogLargerThanMaxSizeDoNotClearsEverything() throws PersistenceException {
+    public void putLogTooLargeIsNotEvenTried() throws PersistenceException {
+
+        /* Initialize database persistence. */
         int someLogCount = 3;
-=======
-    public void putNormalLogLargerThanMaxSizeClearsEverythingWithNormalPriority() throws PersistenceException {
->>>>>>> db8ec2b4
-
-        /* Initialize database persistence. */
         DatabasePersistence persistence = new DatabasePersistence(sContext);
         assertTrue(persistence.setMaxStorageSize(MAX_STORAGE_SIZE_IN_BYTES));
 
@@ -475,22 +468,57 @@
             assertEquals(someLogCount, persistence.countLogs("test-p1"));
 
             /* Generate a log that is so large that it eventually fails. */
+            LogWithProperties log = AndroidTestUtils.generateMockLog();
+            int size = 32 * 1024;
+            Map<String, String> properties = new HashMap<>();
+            properties.put("key", generateString(size, 'x'));
+            log.setProperties(properties);
+            try {
+                persistence.putLog(log, "test-p1", PERSISTENCE_NORMAL);
+                fail("putLog was expected to fail");
+            } catch (PersistenceException e) {
+
+                /* Verify the behavior: not inserted and database isn't empty. */
+                assertEquals(someLogCount, persistence.countLogs("test-p1"));
+            }
+        } finally {
+
+            //noinspection ThrowFromFinallyBlock
+            persistence.close();
+        }
+    }
+
+    @Test
+    public void putNormalLogCloseToMaxSizeClearsEverything() throws PersistenceException {
+
+        /* Initialize database persistence. */
+        DatabasePersistence persistence = new DatabasePersistence(sContext);
+        assertTrue(persistence.setMaxStorageSize(MAX_STORAGE_SIZE_IN_BYTES));
+
+        /* Set a mock log serializer. */
+        LogSerializer logSerializer = new DefaultLogSerializer();
+        logSerializer.addLogFactory(MOCK_LOG_TYPE, new MockLogFactory());
+        persistence.setLogSerializer(logSerializer);
+        try {
+
+            /* Generate some logs of both priority that will be evicted. */
+            int someLogCount = 3;
+            for (int i = 0; i < someLogCount; i++) {
+                persistence.putLog(AndroidTestUtils.generateMockLog(), "test-p1", PERSISTENCE_NORMAL);
+            }
+            assertEquals(someLogCount, persistence.countLogs("test-p1"));
+
+            /*
+             * Generate a log that is so large that will empty all the database and
+             * eventually fails because close to the limit we check and the overhead of columns/index
+             * is larger than max size.
+             */
             LogWithProperties log = AndroidTestUtils.generateMockLog();
             int size = 30 * 1024;
             Map<String, String> properties = new HashMap<>();
             properties.put("key", generateString(size, 'x'));
             log.setProperties(properties);
             try {
-<<<<<<< HEAD
-                persistence.putLog("test-p1", log);
-                fail("putLog was expected to fail");
-            } catch (PersistenceException e) {
-                e.printStackTrace();
-
-                /* Verify the behavior: not inserted and database isn't empty. */
-                assertEquals(someLogCount, persistence.countLogs("test-p1"));
-            }
-=======
                 persistence.putLog(log, "test-p1", PERSISTENCE_NORMAL);
                 fail("Expected persistence exception");
             } catch (PersistenceException ignore) {
@@ -498,7 +526,6 @@
 
             /* Verify the behavior: not inserted and database now empty. */
             assertEquals(0, persistence.countLogs("test-p1"));
->>>>>>> db8ec2b4
         } finally {
 
             //noinspection ThrowFromFinallyBlock
@@ -507,7 +534,7 @@
     }
 
     @Test
-    public void putCriticalLogLargerThanMaxSizeClearsEverything() throws PersistenceException {
+    public void putCriticalLogCloseToMaxSizeClearsEverything() throws PersistenceException {
 
         /* Initialize database persistence. */
         DatabasePersistence persistence = new DatabasePersistence(sContext);
@@ -531,16 +558,13 @@
 
             /*
              * Generate a log that is so large that will empty all the database and
-             * eventually fails.
+             * eventually fails because close to the limit we check and the overhead of columns/index
+             * is larger than max size.
              */
             LogWithProperties log = AndroidTestUtils.generateMockLog();
             int size = 30 * 1024;
-            StringBuilder largeValue = new StringBuilder(size);
-            for (int i = 0; i < size; i++) {
-                largeValue.append("x");
-            }
             Map<String, String> properties = new HashMap<>();
-            properties.put("key", largeValue.toString());
+            properties.put("key", generateString(size, 'x'));
             log.setProperties(properties);
             try {
                 persistence.putLog(log, "test-p1", PERSISTENCE_CRITICAL);
@@ -558,7 +582,7 @@
     }
 
     @Test
-    public void putNormalLogLargerThanMaxSizeKeepsCritical() throws PersistenceException {
+    public void putNormalLogCloseToMaxSizeKeepsCritical() throws PersistenceException {
 
         /* Initialize database persistence. */
         DatabasePersistence persistence = new DatabasePersistence(sContext);
@@ -591,12 +615,8 @@
              */
             LogWithProperties log = AndroidTestUtils.generateMockLog();
             int size = 30 * 1024;
-            StringBuilder largeValue = new StringBuilder(size);
-            for (int i = 0; i < size; i++) {
-                largeValue.append("x");
-            }
             Map<String, String> properties = new HashMap<>();
-            properties.put("key", largeValue.toString());
+            properties.put("key", generateString(size, 'x'));
             log.setProperties(properties);
             try {
                 persistence.putLog(log, "test-p1", PERSISTENCE_NORMAL);
