package com.microsoft.appcenter.channel;

import android.content.Context;
import android.os.Handler;
import android.os.Looper;
import android.support.annotation.MainThread;
import android.support.annotation.NonNull;
import android.support.annotation.VisibleForTesting;

import com.microsoft.appcenter.CancellationException;
import com.microsoft.appcenter.http.HttpUtils;
import com.microsoft.appcenter.http.ServiceCallback;
import com.microsoft.appcenter.ingestion.Ingestion;
import com.microsoft.appcenter.ingestion.IngestionHttp;
import com.microsoft.appcenter.ingestion.models.Device;
import com.microsoft.appcenter.ingestion.models.Log;
import com.microsoft.appcenter.ingestion.models.LogContainer;
import com.microsoft.appcenter.ingestion.models.json.LogSerializer;
import com.microsoft.appcenter.persistence.DatabasePersistence;
import com.microsoft.appcenter.persistence.Persistence;
import com.microsoft.appcenter.utils.AppCenterLog;
import com.microsoft.appcenter.utils.DeviceInfoHelper;
import com.microsoft.appcenter.utils.HandlerUtils;
import com.microsoft.appcenter.utils.IdHelper;

import java.io.IOException;
import java.util.ArrayList;
import java.util.Collection;
import java.util.Date;
import java.util.HashMap;
import java.util.HashSet;
import java.util.Iterator;
import java.util.LinkedHashSet;
import java.util.List;
import java.util.Map;
import java.util.Set;
import java.util.UUID;

import static com.microsoft.appcenter.AppCenter.LOG_TAG;

public class DefaultChannel implements Channel {

    /**
     * Persistence batch size for {@link Persistence#getLogs(String, int, List)} when clearing.
     */
    @VisibleForTesting
    static final int CLEAR_BATCH_SIZE = 100;

    /**
     * Application context.
     */
    private final Context mContext;

    /**
     * The application secret for the ingestion service.
     */
    private final String mAppSecret;

    /**
     * The installId that's required for forwarding to ingestion.
     */
    private final UUID mInstallId;

    /**
     * Handler for triggering ingestion of events.
     */
    private final Handler mIngestionHandler;

    /**
     * Channel state per log group.
     */
    private final Map<String, GroupState> mGroupStates;

    /**
     * Global listeners.
     */
    private final Collection<Listener> mListeners;

    /**
     * The Persistence instance used to store events in the local storage.
     */
    private final Persistence mPersistence;

    /**
     * The ingestion object used to send batches to the server.
     */
    private final Ingestion mIngestion;

    /**
     * A set of ingestion objects used to send batches to the server.
     */
    private final Set<Ingestion> mIngestions;

    /**
     * App Center core handler.
     */
    private final Handler mAppCenterHandler;

    /**
     * Is channel enabled?
     */
    private boolean mEnabled;

    /**
     * Is channel disabled due to connectivity issues or was the problem fatal?
     * In that case we stop accepting new logs in database.
     */
    private boolean mDiscardLogs;

    /**
     * Device properties.
     */
    private Device mDevice;

    /**
     * State checker. If this counter changes during an async call, we have to ignore the result in the callback.
     * Cancelling a database call would be unreliable, and if it's too fast you could still have the callback being called.
     */
    private int mCurrentState;

    /**
     * Creates and initializes a new instance.
     *
     * @param context          The context.
     * @param appSecret        The application secret.
     * @param logSerializer    The log serializer.
     * @param appCenterHandler App Center looper thread handler.
     */
    public DefaultChannel(@NonNull Context context, String appSecret, @NonNull LogSerializer logSerializer, @NonNull Handler appCenterHandler) {
        this(context, appSecret, buildDefaultPersistence(logSerializer), new IngestionHttp(context, logSerializer), appCenterHandler);
    }

    /**
     * Overloaded constructor with limited visibility that allows for dependency injection.
     *
     * @param context          The context.
     * @param appSecret        The application secret.
     * @param persistence      Persistence object for dependency injection.
     * @param ingestion        Ingestion object for dependency injection.
     * @param appCenterHandler App Center looper thread handler.
     */
    @VisibleForTesting
    DefaultChannel(@NonNull Context context, String appSecret, @NonNull Persistence persistence, Ingestion ingestion, @NonNull Handler appCenterHandler) {
        boolean appSecretNullOrEmpty = appSecret == null || appSecret.isEmpty();
        mContext = context;
        mAppSecret = appSecret;
        mInstallId = IdHelper.getInstallId();
        mIngestionHandler = new Handler(Looper.getMainLooper());
        mGroupStates = new HashMap<>();
        mListeners = new LinkedHashSet<>();
        mPersistence = persistence;
        mIngestion = appSecretNullOrEmpty ? null : ingestion;
        mIngestions = new HashSet<>();
        if (mIngestion != null) {
            mIngestions.add(mIngestion);
        }
        mAppCenterHandler = appCenterHandler;
        mEnabled = true;
    }

    /**
     * Init Persistence for default constructor.
     */
    private static Persistence buildDefaultPersistence(@NonNull LogSerializer logSerializer) {
        Persistence persistence = new DatabasePersistence();
        persistence.setLogSerializer(logSerializer);
        return persistence;
    }

    /**
     * Call this after every async (such as database/ingestion) callback and stop processing if it returns false.
     * That means either the groupState was removed (or removed/added again),
     * or the channel was disabled (or disabled then re-enabled again).
     * If state changed, what we were trying to achieve before the async call is no longer valid.
     *
     * @param groupState    group state as before the async call.
     * @param stateSnapshot state as before the async call.
     * @return true if state did not change and code should proceed, false if state changed.
     */
    private synchronized boolean checkStateDidNotChange(GroupState groupState, int stateSnapshot) {
        return stateSnapshot == mCurrentState && groupState == mGroupStates.get(groupState.mName);
    }

    @Override
<<<<<<< HEAD
    public synchronized void addGroup(final String groupName, int maxLogsPerBatch, long batchTimeInterval, int maxParallelBatches, Ingestion ingestion, GroupListener groupListener) {
        if (mPersistence == null) {
            return;
        }
=======
    public synchronized void addGroup(final String groupName, int maxLogsPerBatch, long batchTimeInterval, int maxParallelBatches, GroupListener groupListener) {
>>>>>>> a2df5410

        /* TODO Remove this check once onGroupAdded callback is implemented. */
        if (mGroupStates.containsKey(groupName)) {
            return;
        }

        /* Init group. */
        AppCenterLog.debug(LOG_TAG, "addGroup(" + groupName + ")");
        ingestion = ingestion == null ? mIngestion : ingestion;
        if (ingestion != null) {
            mIngestions.add(ingestion);
        }
        final GroupState groupState = new GroupState(groupName, maxLogsPerBatch, batchTimeInterval, maxParallelBatches, ingestion, groupListener);
        mGroupStates.put(groupName, groupState);

        /* Count pending logs. */
        groupState.mPendingLogCount = mPersistence.countLogs(groupName);

        /* Schedule sending any pending log. */
        checkPendingLogs(groupState.mName);
    }

    @Override
    public synchronized void removeGroup(String groupName) {
        AppCenterLog.debug(LOG_TAG, "removeGroup(" + groupName + ")");
        GroupState groupState = mGroupStates.remove(groupName);
        if (groupState != null) {
            cancelTimer(groupState);
        }
    }

    @Override
    public synchronized boolean isEnabled() {
        return mEnabled;
    }

    /**
     * Set the enabled flag. If false, the channel will continue to persist data but not forward any item to ingestion.
     * The most common use-case would be to set it to false and enable sending again after the channel has disabled itself after receiving
     * a recoverable error (most likely related to a server issue).
     *
     * @param enabled flag to enable or disable the channel.
     */
    @Override
    public synchronized void setEnabled(boolean enabled) {
        if (mEnabled == enabled) {
            return;
        }
        if (enabled) {
            mEnabled = true;
            mDiscardLogs = false;
            mCurrentState++;
            for (Ingestion ingestion : mIngestions) {
                ingestion.reopen();
            }
            for (String groupName : mGroupStates.keySet()) {
                checkPendingLogs(groupName);
            }
        } else {
            suspend(true, new CancellationException());
        }
    }

    @Override
    public void setLogUrl(String logUrl) {
        if (mIngestion == null) {
            return;
        }
        mIngestion.setLogUrl(logUrl);
    }

    /**
     * Delete all persisted logs for the given group.
     *
     * @param groupName the group name.
     */
    @Override
    public synchronized void clear(String groupName) {

        /* TODO replace mIngestion by mGroupState.mIngestion after merging #674. */
        if (!mGroupStates.containsKey(groupName) || mIngestion == null) {
            return;
        }
        AppCenterLog.debug(LOG_TAG, "clear(" + groupName + ")");
        mPersistence.deleteLogs(groupName);

        /* Call listeners so that they can react on group clearing. */
        for (Listener listener : mListeners) {
            listener.onClear(groupName);
        }
    }

    @Override
    public synchronized void invalidateDeviceCache() {
        mDevice = null;
    }

    /**
     * Stop sending logs until app is restarted or the channel is enabled again.
     *
     * @param deleteLogs in addition to suspending, if this is true, delete all logs from Persistence.
     * @param exception  the exception that caused suspension.
     */
    private void suspend(boolean deleteLogs, Exception exception) {
        mEnabled = false;
        mDiscardLogs = deleteLogs;
        mCurrentState++;
        for (GroupState groupState : mGroupStates.values()) {
            cancelTimer(groupState);

            /* Delete all other batches and call callback method that are currently in progress. */
            for (Iterator<Map.Entry<String, List<Log>>> iterator = groupState.mSendingBatches.entrySet().iterator(); iterator.hasNext(); ) {
                Map.Entry<String, List<Log>> entry = iterator.next();
                List<Log> removedLogsForBatchId = groupState.mSendingBatches.get(entry.getKey());
                iterator.remove();
                if (deleteLogs) {
                    GroupListener groupListener = groupState.mListener;
                    if (groupListener != null) {
                        for (Log log : removedLogsForBatchId) {
                            groupListener.onFailure(log, exception);
                        }
                    }
                }
            }
        }
        for (Ingestion ingestion : mIngestions) {
            try {
                ingestion.close();
            } catch (IOException e) {
                AppCenterLog.error(LOG_TAG, "Failed to close ingestion: " + ingestion, e);
            }
        }
        if (deleteLogs) {
            for (GroupState groupState : mGroupStates.values()) {
                deleteLogsOnSuspended(groupState);
            }
        } else {
            mPersistence.clearPendingLogState();
        }
    }

    private void deleteLogsOnSuspended(final GroupState groupState) {
        final List<Log> logs = new ArrayList<>();
        mPersistence.getLogs(groupState.mName, CLEAR_BATCH_SIZE, logs);
        if (logs.size() > 0 && groupState.mListener != null) {
            for (Log log : logs) {
                groupState.mListener.onBeforeSending(log);
                groupState.mListener.onFailure(log, new CancellationException());
            }
        }
        if (logs.size() >= CLEAR_BATCH_SIZE && groupState.mListener != null) {
            deleteLogsOnSuspended(groupState);
        } else {
            mPersistence.deleteLogs(groupState.mName);
        }
    }

    private void cancelTimer(GroupState groupState) {
        if (groupState.mIngestion == null) {
            return;
        }
        if (groupState.mScheduled) {
            groupState.mScheduled = false;
            mIngestionHandler.removeCallbacks(groupState.mRunnable);
        }
    }

    @VisibleForTesting
    @SuppressWarnings("SameParameterValue")
    synchronized int getCounter(@NonNull String groupName) {
        return mGroupStates.get(groupName).mPendingLogCount;
    }

    /**
     * This will, if we're not using the limit for pending batches, trigger sending of a new request.
     * It will also reset the counters for sending out items for both the number of items enqueued and
     * the handlers. It will do this even if we don't have reached the limit
     * of pending batches or the time interval.
     *
     * @param groupName the group name
     */
    private synchronized void triggerIngestion(final @NonNull String groupName) {
        if (!mEnabled) {
            return;
        }
        final GroupState groupState = mGroupStates.get(groupName);
        int pendingLogCount = groupState.mPendingLogCount;
        int maxFetch = Math.min(pendingLogCount, groupState.mMaxLogsPerBatch);
        AppCenterLog.debug(LOG_TAG, "triggerIngestion(" + groupName + ") pendingLogCount=" + pendingLogCount);
        cancelTimer(groupState);

        /* Check if we have reached the maximum number of pending batches, log to LogCat and don't trigger another sending. */
        if (groupState.mSendingBatches.size() == groupState.mMaxParallelBatches) {
            AppCenterLog.debug(LOG_TAG, "Already sending " + groupState.mMaxParallelBatches + " batches of analytics data to the server.");
            return;
        }

        /* Get a batch from Persistence. */
        final List<Log> batch = new ArrayList<>(maxFetch);
        final int stateSnapshot = mCurrentState;
        final String batchId = mPersistence.getLogs(groupName, maxFetch, batch);

        /* Decrement counter. */
        groupState.mPendingLogCount -= maxFetch;

        /* Nothing more to do if no logs. */
        if (batchId == null) {
            return;
        }
        AppCenterLog.debug(LOG_TAG, "ingestLogs(" + groupState.mName + "," + batchId + ") pendingLogCount=" + groupState.mPendingLogCount);

        /* Call group listener before sending logs to ingestion service. */
        if (groupState.mListener != null) {
            for (Log log : batch) {
                groupState.mListener.onBeforeSending(log);
            }
        }

        /* Remember this batch. */
        groupState.mSendingBatches.put(batchId, batch);

        /*
         * Due to bug on old Android versions (verified on 4.0.4),
         * if we start an async task from here, i.e. the async persistence handler thread,
         * we end up with AsyncTask configured with the wrong Handler to use for onPostExecute
         * instead of using main thread as advertised in Javadoc (and its a static field there).
         *
         * Our SDK guards against an application that would make a first async task in non UI
         * thread before SDK is initialized, but we should also avoid corrupting AsyncTask
         * with our wrong handler to avoid creating bugs in the application code since we are
         * a library.
         *
         * So make sure we execute the async task from UI thread to avoid any issue.
         */
        HandlerUtils.runOnUiThread(new Runnable() {

            @Override
            public void run() {
                sendLogs(groupState, stateSnapshot, batch, batchId);
            }
        });
    }

    /**
     * Send logs.
     *
     * @param groupState   The group state.
     * @param currentState The current state.
     * @param batch        The log batch.
     * @param batchId      The batch ID.
     */
    @MainThread
    private synchronized void sendLogs(final GroupState groupState, final int currentState, List<Log> batch, final String batchId) {
        if (checkStateDidNotChange(groupState, currentState)) {

            /* Send logs. */
            LogContainer logContainer = new LogContainer();
            logContainer.setLogs(batch);
            groupState.mIngestion.sendAsync(mAppSecret, mInstallId, logContainer, new ServiceCallback() {

                @Override
                public void onCallSucceeded(String payload) {
                    mAppCenterHandler.post(new Runnable() {

                        @Override
                        public void run() {
                            handleSendingSuccess(groupState, currentState, batchId);
                        }
                    });
                }

                @Override
                public void onCallFailed(final Exception e) {
                    mAppCenterHandler.post(new Runnable() {

                        @Override
                        public void run() {
                            handleSendingFailure(groupState, currentState, batchId, e);
                        }
                    });
                }
            });

            /* Check for more pending logs. */
            mAppCenterHandler.post(new Runnable() {

                @Override
                public void run() {
                    checkPendingLogsAfterPost(groupState, currentState);
                }
            });
        }
    }

    private void checkPendingLogsAfterPost(@NonNull final GroupState groupState, int currentState) {
        if (checkStateDidNotChange(groupState, currentState)) {
            checkPendingLogs(groupState.mName);
        }
    }

    /**
     * The actual implementation to react to sending a batch to the server successfully.
     *
     * @param groupState   The group state.
     * @param currentState The current state.
     * @param batchId      The batch ID.
     */
    private synchronized void handleSendingSuccess(@NonNull final GroupState groupState, int currentState, @NonNull final String batchId) {
        if (checkStateDidNotChange(groupState, currentState)) {
            String groupName = groupState.mName;
            mPersistence.deleteLogs(groupName, batchId);
            List<Log> removedLogsForBatchId = groupState.mSendingBatches.remove(batchId);
            GroupListener groupListener = groupState.mListener;
            if (groupListener != null) {
                for (Log log : removedLogsForBatchId) {
                    groupListener.onSuccess(log);
                }
            }
            checkPendingLogs(groupName);
        }
    }

    /**
     * The actual implementation to react to not being able to send a batch to the server.
     * Will disable the sender in case of a recoverable error.
     * Will delete batch of data in case of a non-recoverable error.
     *
     * @param groupState   the group state
     * @param currentState the current state
     * @param batchId      the batch ID
     * @param e            the exception
     */
    private synchronized void handleSendingFailure(@NonNull final GroupState groupState, int currentState, @NonNull final String batchId, @NonNull final Exception e) {
        if (checkStateDidNotChange(groupState, currentState)) {
            String groupName = groupState.mName;
            AppCenterLog.error(LOG_TAG, "Sending logs groupName=" + groupName + " id=" + batchId + " failed", e);
            List<Log> removedLogsForBatchId = groupState.mSendingBatches.remove(batchId);
            boolean recoverableError = HttpUtils.isRecoverableError(e);
            if (recoverableError) {
                groupState.mPendingLogCount += removedLogsForBatchId.size();
            } else {
                GroupListener groupListener = groupState.mListener;
                if (groupListener != null) {
                    for (Log log : removedLogsForBatchId) {
                        groupListener.onFailure(log, e);
                    }
                }
            }
            suspend(!recoverableError, e);
        }
    }

    /**
     * Actual implementation of enqueue logic. Will increase counters, triggers of batching logic.
     *
     * @param log       the Log to be enqueued
     * @param groupName the queue to use
     */
    @Override
    public synchronized void enqueue(@NonNull Log log, @NonNull final String groupName) {

        /* Check group name is registered. */
        final GroupState groupState = mGroupStates.get(groupName);
        if (groupState == null) {
            AppCenterLog.error(LOG_TAG, "Invalid group name:" + groupName);
            return;
        }

        /* Check if disabled with discarding logs. */
        if (mDiscardLogs) {
            AppCenterLog.warn(LOG_TAG, "Channel is disabled, log are discarded.");
            if (groupState.mListener != null) {
                groupState.mListener.onBeforeSending(log);
                groupState.mListener.onFailure(log, new CancellationException());
            }
            return;
        }

        /* Call listeners so that they can decorate the log. */
        for (Listener listener : mListeners) {
            listener.onEnqueuingLog(log, groupName);
        }

        /* Attach device properties to every log if its not already attached by a service. */
        if (log.getDevice() == null) {

            /* Generate device properties only once per process life time. */
            if (mDevice == null) {
                try {
                    mDevice = DeviceInfoHelper.getDeviceInfo(mContext);
                } catch (DeviceInfoHelper.DeviceInfoException e) {
                    AppCenterLog.error(LOG_TAG, "Device log cannot be generated", e);
                    return;
                }
            }

            /* Attach device properties. */
            log.setDevice(mDevice);
        }

        /* Set date to current if not explicitly set in the past by a module (such as a crash). */
        if (log.getTimestamp() == null) {
            log.setTimestamp(new Date());
        }

        /* Call listeners so that they can filter the log. */
        boolean filteredOut = false;
        for (Listener listener : mListeners) {
            filteredOut = filteredOut || listener.shouldFilter(log);
        }

        /* If filtered out, nothing more to do. */
        if (filteredOut) {
            AppCenterLog.debug(LOG_TAG, "Log of type '" + log.getType() + "' was filtered out by listener(s)");
        } else {

            /* TODO change to mGroupState.mIngestion after merging with PR #674. */
            if (mIngestion == null) {

                /* Log was not filtered out but no app secret has been provided. Do nothing in this case. */
                AppCenterLog.debug(LOG_TAG, "Log of type '" + log.getType() + "' was not filtered out by listener(s) but no app secret was provided. Not persisting/sending the log.");
                return;
            }

            /* Persist log if not filtered out. */
            try {

                /* Increment counters and schedule ingestion if we are enabled. */
                mPersistence.putLog(groupName, log);
                groupState.mPendingLogCount++;
                AppCenterLog.debug(LOG_TAG, "enqueue(" + groupState.mName + ") pendingLogCount=" + groupState.mPendingLogCount);
                if (mEnabled) {
                    checkPendingLogs(groupState.mName);
                } else {
                    AppCenterLog.warn(LOG_TAG, "Channel is temporarily disabled, log was saved to disk.");
                }
            } catch (Persistence.PersistenceException e) {
                AppCenterLog.error(LOG_TAG, "Error persisting log with exception: " + e.toString());
            }
        }
    }

    /**
     * Check for logs to trigger immediately or schedule with a timer or does nothing if no logs.
     *
     * @param groupName the group name.
     */
    private synchronized void checkPendingLogs(@NonNull String groupName) {
        GroupState groupState = mGroupStates.get(groupName);
        long pendingLogCount = groupState.mPendingLogCount;
        AppCenterLog.debug(LOG_TAG, "checkPendingLogs(" + groupName + ") pendingLogCount=" + pendingLogCount);
        if (pendingLogCount >= groupState.mMaxLogsPerBatch) {
            triggerIngestion(groupName);
        } else if (pendingLogCount > 0 && !groupState.mScheduled) {
            groupState.mScheduled = true;
            mIngestionHandler.postDelayed(groupState.mRunnable, groupState.mBatchTimeInterval);
        }
    }

    @Override
    public synchronized void addListener(Listener listener) {
        mListeners.add(listener);
    }

    @Override
    public synchronized void removeListener(Listener listener) {
        mListeners.remove(listener);
    }

    @Override
    public synchronized void shutdown() {
        suspend(false, new CancellationException());
    }

    /**
     * State for a specific log group.
     */
    private class GroupState {

        /**
         * Group name
         */
        final String mName;

        /**
         * Maximum log count per batch.
         */
        final int mMaxLogsPerBatch;

        /**
         * Time to wait before 2 batches, in ms.
         */
        final long mBatchTimeInterval;

        /**
         * Maximum number of batches in parallel.
         */
        final int mMaxParallelBatches;

        /**
         * Batches being currently sent to ingestion.
         */
        final Map<String, List<Log>> mSendingBatches = new HashMap<>();

        /**
         * Ingestion for the group state.
         */
        final Ingestion mIngestion;

        /**
         * A listener for a service.
         */
        final GroupListener mListener;

        /**
         * Pending log count not part of a batch yet.
         */
        int mPendingLogCount;

        /**
         * Is timer scheduled.
         */
        boolean mScheduled;

        /**
         * Runnable that triggers ingestion of this group data
         * and triggers itself in {@link #mBatchTimeInterval} ms.
         */
        final Runnable mRunnable = new Runnable() {

            @Override
            public void run() {
                mScheduled = false;
                mAppCenterHandler.post(new Runnable() {

                    @Override
                    public void run() {
                        triggerIngestion(mName);
                    }
                });
            }
        };

        /**
         * Init.
         *
         * @param name               group name.
         * @param maxLogsPerBatch    max batch size.
         * @param batchTimeInterval  batch interval in ms.
         * @param maxParallelBatches max number of parallel batches.
         * @param ingestion          ingestion for the group state.
         * @param listener           listener for a service.
         */
        GroupState(String name, int maxLogsPerBatch, long batchTimeInterval, int maxParallelBatches, Ingestion ingestion, GroupListener listener) {
            mName = name;
            mMaxLogsPerBatch = maxLogsPerBatch;
            mBatchTimeInterval = batchTimeInterval;
            mMaxParallelBatches = maxParallelBatches;
            mIngestion = ingestion;
            mListener = listener;
        }
    }
}<|MERGE_RESOLUTION|>--- conflicted
+++ resolved
@@ -182,15 +182,7 @@
     }
 
     @Override
-<<<<<<< HEAD
     public synchronized void addGroup(final String groupName, int maxLogsPerBatch, long batchTimeInterval, int maxParallelBatches, Ingestion ingestion, GroupListener groupListener) {
-        if (mPersistence == null) {
-            return;
-        }
-=======
-    public synchronized void addGroup(final String groupName, int maxLogsPerBatch, long batchTimeInterval, int maxParallelBatches, GroupListener groupListener) {
->>>>>>> a2df5410
-
         /* TODO Remove this check once onGroupAdded callback is implemented. */
         if (mGroupStates.containsKey(groupName)) {
             return;
