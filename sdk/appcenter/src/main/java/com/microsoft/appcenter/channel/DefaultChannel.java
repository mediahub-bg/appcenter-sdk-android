--- conflicted
+++ resolved
@@ -22,7 +22,6 @@
 import com.microsoft.appcenter.utils.DeviceInfoHelper;
 import com.microsoft.appcenter.utils.HandlerUtils;
 import com.microsoft.appcenter.utils.IdHelper;
-import com.microsoft.appcenter.utils.context.AbstractTokenContextListener;
 import com.microsoft.appcenter.utils.context.AuthTokenContext;
 
 import java.io.IOException;
@@ -41,7 +40,7 @@
 
 import static com.microsoft.appcenter.AppCenter.LOG_TAG;
 
-public class DefaultChannel implements Channel {
+public class DefaultChannel implements Channel, AuthTokenContext.Listener {
 
     /**
      * Persistence batch size for {@link Persistence#getLogs(String, Collection, int, List)} when clearing.
@@ -150,21 +149,9 @@
         mIngestions.add(mIngestion);
         mAppCenterHandler = appCenterHandler;
         mEnabled = true;
-<<<<<<< HEAD
-        mAuthTokenContext = AuthTokenContext.getInstance();
-        mIngestion.setAuthToken(mAuthTokenContext.getAuthToken());
-        mAuthTokenContext.addListener(new AbstractTokenContextListener() {
-            
-            @Override
-            public synchronized void onNewAuthToken(String authToken) {
-                mIngestion.setAuthToken(authToken);
-            }
-        });
-=======
         AuthTokenContext authTokenContext = AuthTokenContext.getInstance();
         mIngestion.setAuthToken(authTokenContext.getAuthToken());
         authTokenContext.addListener(this);
->>>>>>> f4dbc40f
     }
 
     /**
@@ -758,6 +745,13 @@
         suspend(false, new CancellationException());
     }
 
+    @Override
+    public synchronized void onNewAuthToken(String authToken) {
+        if (mIngestion != null) {
+            mIngestion.setAuthToken(authToken);
+        }
+    }
+
     /**
      * State for a specific log group.
      */
