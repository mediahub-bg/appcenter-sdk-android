--- conflicted
+++ resolved
@@ -300,17 +300,6 @@
                 return handler.getAlgorithm() + ALGORITHM_DATA_SEPARATOR + encryptedString;
             } catch (InvalidKeyException e) {
 
-<<<<<<< HEAD
-                /* When key expires, switch to another alias. */
-                AppCenterLog.debug(LOG_TAG, "Alias expired: " + handlerEntry.mAliasIndex);
-                handlerEntry.mAliasIndex ^= 1;
-                String newAlias = getAlias(handler, handlerEntry.mAliasIndex);
-
-                /* If this is the second time we switch, we delete the previous key. */
-                if (mKeyStore.containsAlias(newAlias)) {
-                    AppCenterLog.debug(LOG_TAG, "Deleting alias: " + newAlias);
-                    mKeyStore.deleteEntry(newAlias);
-=======
                 /*
                  * When key expires, switch to another alias.
                  * Inner exception is for RSA (< M), key expired exception is Android M+.
@@ -334,7 +323,6 @@
                     return encrypt(data);
                 } else {
                     throw e;
->>>>>>> 1c2f69bd
                 }
             }
         } catch (Exception e) {
