package com.microsoft.appcenter.channel;

import android.content.Context;
import android.content.pm.PackageManager;
import android.support.annotation.NonNull;

import com.microsoft.appcenter.CancellationException;
import com.microsoft.appcenter.http.HttpException;
import com.microsoft.appcenter.http.ServiceCallback;
import com.microsoft.appcenter.ingestion.Ingestion;
import com.microsoft.appcenter.ingestion.IngestionHttp;
import com.microsoft.appcenter.ingestion.models.Device;
import com.microsoft.appcenter.ingestion.models.Log;
import com.microsoft.appcenter.ingestion.models.LogContainer;
import com.microsoft.appcenter.persistence.Persistence;
import com.microsoft.appcenter.utils.DeviceInfoHelper;
import com.microsoft.appcenter.utils.UUIDUtils;

import org.junit.Test;
import org.mockito.Matchers;
import org.mockito.invocation.InvocationOnMock;
import org.mockito.stubbing.Answer;

import java.io.IOException;
import java.net.SocketException;
import java.util.ArrayList;
import java.util.Date;
import java.util.List;
import java.util.UUID;
import java.util.concurrent.atomic.AtomicReference;

import static junit.framework.Assert.assertEquals;
import static org.junit.Assert.assertFalse;
import static org.junit.Assert.assertNotNull;
import static org.mockito.Matchers.any;
import static org.mockito.Matchers.anyInt;
import static org.mockito.Matchers.anyList;
import static org.mockito.Matchers.anyString;
import static org.mockito.Matchers.eq;
import static org.mockito.Matchers.notNull;
import static org.mockito.Mockito.doThrow;
import static org.mockito.Mockito.mock;
import static org.mockito.Mockito.never;
import static org.mockito.Mockito.reset;
import static org.mockito.Mockito.times;
import static org.mockito.Mockito.verify;
import static org.mockito.Mockito.verifyNoMoreInteractions;
import static org.mockito.Mockito.when;
import static org.powermock.api.mockito.PowerMockito.spy;

@SuppressWarnings("unused")
public class DefaultChannelTest extends AbstractDefaultChannelTest {

    @Test
    public void invalidGroup() throws Persistence.PersistenceException {
        Persistence persistence = mock(Persistence.class);
        Channel channel = new DefaultChannel(mock(Context.class), UUIDUtils.randomUUID().toString(), persistence, mock(Ingestion.class), mCoreHandler);

        /* Enqueue a log before group is registered = failure. */
        Log log = mock(Log.class);
        channel.enqueue(log, TEST_GROUP);
        verify(log, never()).setDevice(any(Device.class));
        verify(log, never()).setTimestamp(any(Date.class));
        verify(persistence, never()).putLog(TEST_GROUP, log);

        /* Trying remove group that not registered. */
        channel.removeGroup(TEST_GROUP);
        verify(mHandler, never()).removeCallbacks(any(Runnable.class));
    }

    @Test
    @SuppressWarnings("unchecked")
    public void analyticsSuccess() throws Persistence.PersistenceException {
        Persistence mockPersistence = mock(Persistence.class);
        IngestionHttp mockIngestion = mock(IngestionHttp.class);
        Channel.GroupListener mockListener = mock(Channel.GroupListener.class);

        when(mockPersistence.getLogs(any(String.class), anyInt(), any(ArrayList.class))).then(getGetLogsAnswer(50)).then(getGetLogsAnswer(1)).then(getGetLogsAnswer(2));

        when(mockIngestion.sendAsync(anyString(), any(UUID.class), any(LogContainer.class), any(ServiceCallback.class))).then(getSendAsyncAnswer());

        DefaultChannel channel = new DefaultChannel(mock(Context.class), UUIDUtils.randomUUID().toString(), mockPersistence, mockIngestion, mCoreHandler);
        channel.addGroup(TEST_GROUP, 50, BATCH_TIME_INTERVAL, MAX_PARALLEL_BATCHES, null, mockListener);

        /* Enqueuing 49 events. */
        for (int i = 1; i <= 49; i++) {
            channel.enqueue(mock(Log.class), TEST_GROUP);
            assertEquals(i, channel.getCounter(TEST_GROUP));
        }
        verify(mHandler).postDelayed(any(Runnable.class), eq(BATCH_TIME_INTERVAL));

        /* Enqueue another event. */
        channel.enqueue(mock(Log.class), TEST_GROUP);
        verify(mHandler).removeCallbacks(any(Runnable.class));

        /* The counter should be 0 as we reset the counter after reaching the limit of 50. */
        assertEquals(0, channel.getCounter(TEST_GROUP));

        /* Verify that 5 items have been persisted. */
        verify(mockPersistence, times(50)).putLog(eq(TEST_GROUP), any(Log.class));

        /* Verify that we have called sendAsync on the ingestion. */
        verify(mockIngestion).sendAsync(anyString(), any(UUID.class), any(LogContainer.class), any(ServiceCallback.class));

        /* Verify that we have called deleteLogs on the Persistence. */
        verify(mockPersistence).deleteLogs(any(String.class), any(String.class));

        /* Verify that we have called onBeforeSending in the listener. */
        verify(mockListener, times(50)).onBeforeSending(any(Log.class));

        /* Verify that we have called onSuccess in the listener. */
        verify(mockListener, times(50)).onSuccess(any(Log.class));

        /* The counter should be 0 now as we sent data. */
        assertEquals(0, channel.getCounter(TEST_GROUP));

        /* Prepare to mock timer. */
        AtomicReference<Runnable> runnable = catchPostRunnable();

        /* Schedule only 1 log after that. */
        channel.enqueue(mock(Log.class), TEST_GROUP);
        assertEquals(1, channel.getCounter(TEST_GROUP));
        verify(mockPersistence, times(51)).putLog(eq(TEST_GROUP), any(Log.class));
        verify(mockIngestion).sendAsync(anyString(), any(UUID.class), any(LogContainer.class), any(ServiceCallback.class));
        verify(mockPersistence).deleteLogs(any(String.class), any(String.class));
        verify(mockListener, times(50)).onSuccess(any(Log.class));

        /* Simulate the timer. */
        assertNotNull(runnable.get());
        runnable.get().run();
        runnable.set(null);

        assertEquals(0, channel.getCounter(TEST_GROUP));
        verify(mockIngestion, times(2)).sendAsync(anyString(), any(UUID.class), any(LogContainer.class), any(ServiceCallback.class));
        verify(mockPersistence, times(2)).deleteLogs(any(String.class), any(String.class));
        verify(mockListener, times(51)).onSuccess(any(Log.class));

        /* 2 more timed logs. */
        channel.enqueue(mock(Log.class), TEST_GROUP);
        channel.enqueue(mock(Log.class), TEST_GROUP);
        assertEquals(2, channel.getCounter(TEST_GROUP));
        verify(mockPersistence, times(53)).putLog(eq(TEST_GROUP), any(Log.class));
        verify(mockIngestion, times(2)).sendAsync(anyString(), any(UUID.class), any(LogContainer.class), any(ServiceCallback.class));
        verify(mockPersistence, times(2)).deleteLogs(any(String.class), any(String.class));
        verify(mockListener, times(51)).onSuccess(any(Log.class));

        /* Simulate the timer. */
        assertNotNull(runnable.get());
        runnable.get().run();

        assertEquals(0, channel.getCounter(TEST_GROUP));
        verify(mockIngestion, times(3)).sendAsync(anyString(), any(UUID.class), any(LogContainer.class), any(ServiceCallback.class));
        verify(mockPersistence, times(3)).deleteLogs(any(String.class), any(String.class));
        verify(mockListener, times(53)).onSuccess(any(Log.class));

        /* Check total timers. */
        verify(mHandler, times(3)).postDelayed(any(Runnable.class), eq(BATCH_TIME_INTERVAL));
        verify(mHandler).removeCallbacks(any(Runnable.class));

        /* Check channel clear. */
        channel.clear(TEST_GROUP);
        verify(mockPersistence).deleteLogs(eq(TEST_GROUP));
    }

    @Test
    public void lessLogsThanExpected() {
        Persistence mockPersistence = mock(Persistence.class);
        IngestionHttp mockIngestion = mock(IngestionHttp.class);
        Channel.GroupListener mockListener = mock(Channel.GroupListener.class);

        when(mockPersistence.getLogs(any(String.class), anyInt(), Matchers.<ArrayList<Log>>any())).then(getGetLogsAnswer(40));

        when(mockIngestion.sendAsync(anyString(), any(UUID.class), any(LogContainer.class), any(ServiceCallback.class))).then(getSendAsyncAnswer());

        DefaultChannel channel = new DefaultChannel(mock(Context.class), UUIDUtils.randomUUID().toString(), mockPersistence, mockIngestion, mCoreHandler);
        channel.addGroup(TEST_GROUP, 50, BATCH_TIME_INTERVAL, MAX_PARALLEL_BATCHES, null, mockListener);

        /* Enqueuing 49 events. */
        for (int i = 1; i <= 49; i++) {
            channel.enqueue(mock(Log.class), TEST_GROUP);
            assertEquals(i, channel.getCounter(TEST_GROUP));
        }
        verify(mHandler).postDelayed(any(Runnable.class), eq(BATCH_TIME_INTERVAL));

        /* Enqueue another event. */
        channel.enqueue(mock(Log.class), TEST_GROUP);
        verify(mHandler).removeCallbacks(any(Runnable.class));

        /* Database returned less logs than we expected (40 vs 50), yet counter must be reset. */
        assertEquals(0, channel.getCounter(TEST_GROUP));
    }

    @NonNull
    private AtomicReference<Runnable> catchPostRunnable() {
        final AtomicReference<Runnable> runnable = new AtomicReference<>();
        when(mHandler.postDelayed(any(Runnable.class), eq(BATCH_TIME_INTERVAL))).then(new Answer<Boolean>() {

            @Override
            public Boolean answer(InvocationOnMock invocation) {
                runnable.set((Runnable) invocation.getArguments()[0]);
                return true;
            }
        });
        return runnable;
    }

    @Test
    @SuppressWarnings("unchecked")
    public void maxRequests() throws Persistence.PersistenceException {
        Persistence mockPersistence = mock(Persistence.class);
        IngestionHttp mockIngestion = mock(IngestionHttp.class);

        /* We make second request return less logs than expected to make sure counter is reset properly. */
        when(mockPersistence.getLogs(any(String.class), anyInt(), any(ArrayList.class))).then(getGetLogsAnswer()).then(getGetLogsAnswer(49)).then(getGetLogsAnswer());

        final List<ServiceCallback> callbacks = new ArrayList<>();
        when(mockIngestion.sendAsync(anyString(), any(UUID.class), any(LogContainer.class), any(ServiceCallback.class))).then(new Answer<Object>() {
            public Object answer(InvocationOnMock invocation) {
                Object[] args = invocation.getArguments();
                if (args[3] instanceof ServiceCallback) {
                    callbacks.add((ServiceCallback) invocation.getArguments()[3]);
                }
                return null;
            }
        });

        /* Init channel with mocks. */
        DefaultChannel channel = new DefaultChannel(mock(Context.class), UUIDUtils.randomUUID().toString(), mockPersistence, mockIngestion, mCoreHandler);
        channel.addGroup(TEST_GROUP, 50, BATCH_TIME_INTERVAL, MAX_PARALLEL_BATCHES, null, null);

        /* Enqueue enough logs to be split in N + 1 maximum requests. */
        for (int i = 0; i < 200; i++) {
            channel.enqueue(mock(Log.class), TEST_GROUP);
        }
        verify(mHandler, times(4)).postDelayed(any(Runnable.class), eq(BATCH_TIME_INTERVAL));
        verify(mHandler, times(4)).removeCallbacks(any(Runnable.class));

        /* Verify all logs stored, N requests sent, not log deleted yet. */
        verify(mockPersistence, times(200)).putLog(eq(TEST_GROUP), any(Log.class));
        verify(mockIngestion, times(3)).sendAsync(anyString(), any(UUID.class), any(LogContainer.class), any(ServiceCallback.class));
        verify(mockPersistence, never()).deleteLogs(any(String.class), any(String.class));

        /* Make 1 of the call succeed. Verify log deleted. */
        callbacks.get(0).onCallSucceeded("");
        verify(mockPersistence).deleteLogs(any(String.class), any(String.class));

        /* The request N+1 is now unlocked. */
        verify(mockIngestion, times(4)).sendAsync(anyString(), any(UUID.class), any(LogContainer.class), any(ServiceCallback.class));

        /* Unlock all requests and check logs deleted. */
        for (int i = 1; i < 4; i++)
            callbacks.get(i).onCallSucceeded("");
        verify(mockPersistence, times(4)).deleteLogs(any(String.class), any(String.class));

        /* The counter should be 0 now as we sent data. */
        assertEquals(0, channel.getCounter(TEST_GROUP));
    }

    @Test
    @SuppressWarnings("unchecked")
    public void maxRequestsInitial() throws Persistence.PersistenceException {
        Persistence mockPersistence = mock(Persistence.class);
        IngestionHttp mockIngestion = mock(IngestionHttp.class);

        when(mockPersistence.countLogs(any(String.class))).thenReturn(100);
        when(mockPersistence.getLogs(any(String.class), anyInt(), any(ArrayList.class))).then(getGetLogsAnswer());

        final List<ServiceCallback> callbacks = new ArrayList<>();
        when(mockIngestion.sendAsync(anyString(), any(UUID.class), any(LogContainer.class), any(ServiceCallback.class))).then(new Answer<Object>() {
            public Object answer(InvocationOnMock invocation) {
                Object[] args = invocation.getArguments();
                if (args[3] instanceof ServiceCallback) {
                    callbacks.add((ServiceCallback) invocation.getArguments()[3]);
                }
                return null;
            }
        });

        /* Init channel with mocks. */
        DefaultChannel channel = new DefaultChannel(mock(Context.class), UUIDUtils.randomUUID().toString(), mockPersistence, mockIngestion, mCoreHandler);
        channel.addGroup(TEST_GROUP, 50, BATCH_TIME_INTERVAL, MAX_PARALLEL_BATCHES, null, null);

        /* Enqueue enough logs to be split in N + 1 maximum requests. */
        for (int i = 0; i < 100; i++) {
            channel.enqueue(mock(Log.class), TEST_GROUP);
        }

        /* Verify all logs stored, N requests sent, not log deleted yet. */
        verify(mockPersistence, times(100)).putLog(eq(TEST_GROUP), any(Log.class));
        verify(mockIngestion, times(3)).sendAsync(anyString(), any(UUID.class), any(LogContainer.class), any(ServiceCallback.class));
        verify(mockPersistence, never()).deleteLogs(any(String.class), any(String.class));

        /* Make 1 of the call succeed. Verify log deleted. */
        callbacks.get(0).onCallSucceeded("");
        verify(mockPersistence).deleteLogs(any(String.class), any(String.class));

        /* The request N+1 is now unlocked. */
        verify(mockIngestion, times(4)).sendAsync(anyString(), any(UUID.class), any(LogContainer.class), any(ServiceCallback.class));

        /* Unlock all requests and check logs deleted. */
        for (int i = 1; i < 4; i++)
            callbacks.get(i).onCallSucceeded("");
        verify(mockPersistence, times(4)).deleteLogs(any(String.class), any(String.class));

        /* The counter should be 0 now as we sent data. */
        assertEquals(0, channel.getCounter(TEST_GROUP));

        /* Only 2 batches after channel start (non initial logs), verify timer interactions. */
        verify(mHandler, times(2)).postDelayed(any(Runnable.class), eq(BATCH_TIME_INTERVAL));
        verify(mHandler, times(2)).removeCallbacks(any(Runnable.class));
    }

    @Test
    @SuppressWarnings("unchecked")
    public void analyticsRecoverable() throws Persistence.PersistenceException {
        Persistence mockPersistence = mock(Persistence.class);
        IngestionHttp mockIngestion = mock(IngestionHttp.class);
        Channel.GroupListener mockListener = mock(Channel.GroupListener.class);

        when(mockPersistence.getLogs(any(String.class), anyInt(), any(ArrayList.class)))
                .then(getGetLogsAnswer(50))
                .then(getGetLogsAnswer(50))
                .then(getGetLogsAnswer(20));
        when(mockIngestion.sendAsync(anyString(), any(UUID.class), any(LogContainer.class), any(ServiceCallback.class))).then(getSendAsyncAnswer(new SocketException())).then(getSendAsyncAnswer());

        DefaultChannel channel = new DefaultChannel(mock(Context.class), UUIDUtils.randomUUID().toString(), mockPersistence, mockIngestion, mCoreHandler);
        channel.addGroup(TEST_GROUP, 50, BATCH_TIME_INTERVAL, MAX_PARALLEL_BATCHES, null, mockListener);

        /* Enqueuing 50 events. */
        for (int i = 0; i < 50; i++) {
            channel.enqueue(mock(Log.class), TEST_GROUP);
        }
        verify(mHandler).postDelayed(any(Runnable.class), eq(BATCH_TIME_INTERVAL));
        verify(mHandler).removeCallbacks(any(Runnable.class));

        /* Verify that 50 items have been persisted. */
        verify(mockPersistence, times(50)).putLog(eq(TEST_GROUP), any(Log.class));

        /* Verify that we have called sendAsync on the ingestion. */
        verify(mockIngestion).sendAsync(anyString(), any(UUID.class), any(LogContainer.class), any(ServiceCallback.class));

        /* Verify that we have not called deleteLogs on the Persistence. */
        verify(mockPersistence, never()).deleteLogs(any(String.class), any(String.class));

        /* Verify that the Channel is disabled. */
        assertFalse(channel.isEnabled());
        verify(mockPersistence).clearPendingLogState();
        verify(mockPersistence, never()).deleteLogs(TEST_GROUP);

        /* Enqueuing 20 more events. */
        for (int i = 0; i < 20; i++) {
            channel.enqueue(mock(Log.class), TEST_GROUP);
        }

        /* The counter keeps being increased. */
        assertEquals(70, channel.getCounter(TEST_GROUP));

        /* Prepare to mock timer. */
        AtomicReference<Runnable> runnable = catchPostRunnable();

        /* Enable channel. */
        channel.setEnabled(true);

        /* Upon enabling, 1st batch of 50 is sent immediately, 20 logs are remaining. */
        assertEquals(20, channel.getCounter(TEST_GROUP));

        /* Wait for timer. */
        assertNotNull(runnable.get());
        runnable.get().run();

        /* The counter should be 0 after the second batch. */
        assertEquals(0, channel.getCounter(TEST_GROUP));

        /* Verify that we have called sendAsync on the ingestion 3 times total. */
        verify(mockIngestion, times(3)).sendAsync(anyString(), any(UUID.class), any(LogContainer.class), any(ServiceCallback.class));

        /* Verify that we have called deleteLogs on the Persistence (2 successful batches, the first call was a recoverable failure). */
        verify(mockPersistence, times(2)).deleteLogs(any(String.class), any(String.class));

        /* Verify that we have called onBeforeSending in the listener. getLogs will return 50, 50 and 20. */
        verify(mockListener, times(120)).onBeforeSending(any(Log.class));

        /* Intermediate failures never forwarded to listener, only final success */
        verify(mockListener, never()).onFailure(any(Log.class), any(Exception.class));
        verify(mockListener, times(70)).onSuccess(any(Log.class));

        /* Verify timer. */
        verify(mHandler, times(2)).postDelayed(any(Runnable.class), eq(BATCH_TIME_INTERVAL));
        verify(mHandler).removeCallbacks(any(Runnable.class));
    }

    @Test
    @SuppressWarnings("unchecked")
    public void analyticsFatal() throws Exception {
        Persistence mockPersistence = mock(Persistence.class);
        IngestionHttp mockIngestion = mock(IngestionHttp.class);

        when(mockPersistence.getLogs(any(String.class), anyInt(), any(ArrayList.class)))
                .then(getGetLogsAnswer(50))
                /* Second 50 logs will be used for clearing pending states. */
                .then(getGetLogsAnswer(50))
                .then(getGetLogsAnswer(20));
        when(mockIngestion.sendAsync(anyString(), any(UUID.class), any(LogContainer.class), any(ServiceCallback.class))).then(getSendAsyncAnswer(new HttpException(403))).then(getSendAsyncAnswer());

        DefaultChannel channel = new DefaultChannel(mock(Context.class), UUIDUtils.randomUUID().toString(), mockPersistence, mockIngestion, mCoreHandler);
        channel.addGroup(TEST_GROUP, 50, BATCH_TIME_INTERVAL, MAX_PARALLEL_BATCHES, null, null);

        /* Enqueuing 50 events. */
        for (int i = 0; i < 50; i++) {
            channel.enqueue(mock(Log.class), TEST_GROUP);
        }
        verify(mHandler).postDelayed(any(Runnable.class), eq(BATCH_TIME_INTERVAL));
        verify(mHandler).removeCallbacks(any(Runnable.class));

        /* Verify that 50 items have been persisted. */
        verify(mockPersistence, times(50)).putLog(eq(TEST_GROUP), any(Log.class));

        /* Verify that we have called sendAsync on the ingestion. */
        verify(mockIngestion).sendAsync(anyString(), any(UUID.class), any(LogContainer.class), any(ServiceCallback.class));

        /* Verify that the Channel is disabled. */
        assertFalse(channel.isEnabled());

        /* Verify that we have cleared the logs. */
        verify(mockPersistence).deleteLogs(TEST_GROUP);

        /* Verify counter. */
        assertEquals(0, channel.getCounter(TEST_GROUP));

        /* Enqueuing 20 more events. */
        for (int i = 0; i < 20; i++) {
            channel.enqueue(mock(Log.class), TEST_GROUP);
        }

        /* The counter should still be 0 as logs are discarded by channel now. */
        assertEquals(0, channel.getCounter(TEST_GROUP));

        /* No more timer yet at this point. */
        verify(mHandler).postDelayed(any(Runnable.class), eq(BATCH_TIME_INTERVAL));
        verify(mHandler).removeCallbacks(any(Runnable.class));

        /* Prepare to mock timer. */
        AtomicReference<Runnable> runnable = catchPostRunnable();

        /* Enable channel to see if it can work again after that error state. */
        channel.setEnabled(true);

        /* Enqueuing 20 more events. */
        for (int i = 0; i < 20; i++) {
            channel.enqueue(mock(Log.class), TEST_GROUP);
        }
        assertEquals(20, channel.getCounter(TEST_GROUP));

        /* Wait for timer. */
        assertNotNull(runnable.get());
        runnable.get().run();

        /* The counter should back to 0 now. */
        assertEquals(0, channel.getCounter(TEST_GROUP));

        /* Verify that we have called sendAsync on the ingestion 2 times total: 1 earlier failure then 1 success. */
        verify(mockIngestion, times(2)).sendAsync(anyString(), any(UUID.class), any(LogContainer.class), any(ServiceCallback.class));

        /* Verify that we have called deleteLogs on the Persistence for the successful batch after re-enabling. */
        verify(mockPersistence).deleteLogs(any(String.class), any(String.class));

        /* Verify 1 more timer call. */
        verify(mHandler, times(2)).postDelayed(any(Runnable.class), eq(BATCH_TIME_INTERVAL));

        /* Verify no more cancel timer. */
        verify(mHandler).removeCallbacks(any(Runnable.class));
    }

    @Test
    @SuppressWarnings("unchecked")
    public void errorLogSuccess() throws Persistence.PersistenceException {
        Persistence mockPersistence = mock(Persistence.class);
        Ingestion mockIngestion = mock(Ingestion.class);
        Channel.GroupListener mockListener = mock(Channel.GroupListener.class);

        when(mockPersistence.getLogs(any(String.class), anyInt(), any(ArrayList.class))).then(getGetLogsAnswer());
        when(mockIngestion.sendAsync(anyString(), any(UUID.class), any(LogContainer.class), any(ServiceCallback.class))).then(getSendAsyncAnswer());

        DefaultChannel channel = new DefaultChannel(mock(Context.class), UUIDUtils.randomUUID().toString(), mockPersistence, mockIngestion, mCoreHandler);
        channel.addGroup(TEST_GROUP, 1, BATCH_TIME_INTERVAL, MAX_PARALLEL_BATCHES, null, mockListener);

        /* Enqueuing 2 error logs. */
        channel.enqueue(mock(Log.class), TEST_GROUP);
        channel.enqueue(mock(Log.class), TEST_GROUP);

        /* Verify that 2 items have been persisted. */
        verify(mockPersistence, times(2)).putLog(eq(TEST_GROUP), any(Log.class));

        /* Verify that we have called sendAsync on the ingestion twice as batch size is 1. */
        verify(mockIngestion, times(2)).sendAsync(anyString(), any(UUID.class), any(LogContainer.class), any(ServiceCallback.class));

        /* Verify that we have called deleteLogs on the Persistence. */
        verify(mockPersistence, times(2)).deleteLogs(any(String.class), any(String.class));

        /* Verify that we have called onBeforeSending in the listener. */
        verify(mockListener, times(2)).onBeforeSending(any(Log.class));

        /* Verify that we have called onSuccess in the listener. */
        verify(mockListener, times(2)).onSuccess(any(Log.class));

        /* The counter should be 0 now as we sent data. */
        assertEquals(0, channel.getCounter(TEST_GROUP));

        /* Verify timer. */
        verify(mHandler, never()).postDelayed(any(Runnable.class), eq(BATCH_TIME_INTERVAL));
        verify(mHandler, never()).removeCallbacks(any(Runnable.class));
    }

    @Test
    @SuppressWarnings("unchecked")
    public void errorLogRecoverable() throws Persistence.PersistenceException {
        Persistence mockPersistence = mock(Persistence.class);
        Ingestion mockIngestion = mock(Ingestion.class);
        Channel.GroupListener mockListener = mock(Channel.GroupListener.class);

        when(mockPersistence.getLogs(any(String.class), anyInt(), any(ArrayList.class))).then(getGetLogsAnswer(1));
        when(mockIngestion.sendAsync(anyString(), any(UUID.class), any(LogContainer.class), any(ServiceCallback.class))).then(getSendAsyncAnswer(new SocketException())).then(getSendAsyncAnswer());

        DefaultChannel channel = new DefaultChannel(mock(Context.class), UUIDUtils.randomUUID().toString(), mockPersistence, mockIngestion, mCoreHandler);
        channel.addGroup(TEST_GROUP, 1, BATCH_TIME_INTERVAL, MAX_PARALLEL_BATCHES, null, mockListener);

        /* Enqueuing n errors. */
        int logNumber = 5;
        for (int i = 0; i < logNumber; i++)
            channel.enqueue(mock(Log.class), TEST_GROUP);

        /* Verify that n items have been persisted. */
        verify(mockPersistence, times(logNumber)).putLog(eq(TEST_GROUP), any(Log.class));

        /* Verify that we have called sendAsync on the ingestion once for the first item, but not more than that. */
        verify(mockIngestion).sendAsync(anyString(), any(UUID.class), any(LogContainer.class), any(ServiceCallback.class));

        /* Verify that we have not called deleteLogs on the Persistence. */
        verify(mockPersistence, never()).deleteLogs(any(String.class), any(String.class));

        /* Verify that we have called onBeforeSending in the listener. */
        verify(mockListener).onBeforeSending(any(Log.class));

        /* Verify that we have not called the failure listener. It's a transient exception that will be retried later when the channel is re-enabled. */
        verify(mockListener, never()).onFailure(any(Log.class), any(Exception.class));

        /* Verify that the Channel is disabled. */
        assertFalse(channel.isEnabled());
        verify(mockPersistence).clearPendingLogState();
        verify(mockPersistence, never()).deleteLogs(TEST_GROUP);

        /* Verify timer. */
        verify(mHandler, never()).postDelayed(any(Runnable.class), eq(BATCH_TIME_INTERVAL));
        verify(mHandler, never()).removeCallbacks(any(Runnable.class));

        channel.setEnabled(true);

        /* Verify that we have called sendAsync on the ingestion n+1 times total: 1 failure before re-enabling, n success after. */
        verify(mockIngestion, times(logNumber + 1)).sendAsync(anyString(), any(UUID.class), any(LogContainer.class), any(ServiceCallback.class));

        /* Verify that we have called deleteLogs on the Persistence n times. */
        verify(mockPersistence, times(logNumber)).deleteLogs(any(String.class), any(String.class));

        /* Verify timer. */
        verify(mHandler, never()).postDelayed(any(Runnable.class), eq(BATCH_TIME_INTERVAL));
        verify(mHandler, never()).removeCallbacks(any(Runnable.class));
    }

    @Test
    public void errorLogDiscarded() {
        Channel.GroupListener mockListener = mock(Channel.GroupListener.class);
        DefaultChannel channel = new DefaultChannel(mock(Context.class), UUIDUtils.randomUUID().toString(), mock(Persistence.class), mock(Ingestion.class), mCoreHandler);
        channel.addGroup(TEST_GROUP, 1, BATCH_TIME_INTERVAL, MAX_PARALLEL_BATCHES, null, mockListener);

        channel.setEnabled(false);
        channel.enqueue(mock(Log.class), TEST_GROUP);
        verify(mockListener).onFailure(any(Log.class), any(CancellationException.class));
    }

    @Test
    @SuppressWarnings("unchecked")
    public void suspendWithFailureCallback() {
        Ingestion mockIngestion = mock(Ingestion.class);
        Persistence mockPersistence = mock(Persistence.class);
        Channel.GroupListener mockListener = mock(Channel.GroupListener.class);

        when(mockPersistence.countLogs(anyString())).thenReturn(30);
        when(mockPersistence.getLogs(anyString(), anyInt(), anyList())).thenAnswer(getGetLogsAnswer(10));
        when(mockIngestion.sendAsync(anyString(), any(UUID.class), any(LogContainer.class), any(ServiceCallback.class)))
                /* Simulate waiting for response for the first batch. */
                .then(new Answer<Object>() {
                    @Override
                    public Object answer(InvocationOnMock invocation) {
                        return null;
                    }
                })
                /* Simulate waiting for response for the second batch. */
                .then(new Answer<Object>() {
                    @Override
                    public Object answer(InvocationOnMock invocation) {
                        return null;
                    }
                })
                /* Simulate mockIngestion failure for the third batch. */
                .then(getSendAsyncAnswer(new HttpException(404)));

        DefaultChannel channel = new DefaultChannel(mock(Context.class), UUIDUtils.randomUUID().toString(), mockPersistence, mockIngestion, mCoreHandler);
        channel.addGroup(TEST_GROUP, 1, BATCH_TIME_INTERVAL, MAX_PARALLEL_BATCHES, null, mockListener);

        /* 30 from countLogs and 10 new logs from getLogs. */
        verify(mockListener, times(40)).onBeforeSending(any(Log.class));
        verify(mockListener, times(40)).onFailure(any(Log.class), any(SocketException.class));
        assertFalse(channel.isEnabled());
    }

    @Test
    @SuppressWarnings("unchecked")
    public void suspendWithoutFailureCallback() {
        Ingestion mockIngestion = mock(Ingestion.class);
        Persistence mockPersistence = mock(Persistence.class);

        when(mockPersistence.countLogs(anyString())).thenReturn(3);
        when(mockPersistence.getLogs(anyString(), anyInt(), anyList())).thenAnswer(getGetLogsAnswer(1));
        when(mockIngestion.sendAsync(anyString(), any(UUID.class), any(LogContainer.class), any(ServiceCallback.class)))
                /* Simulate waiting for response for the first batch. */
                .then(new Answer<Object>() {
                    @Override
                    public Object answer(InvocationOnMock invocation) {
                        return null;
                    }
                })
                /* Simulate waiting for response for the second batch. */
                .then(new Answer<Object>() {
                    @Override
                    public Object answer(InvocationOnMock invocation) {
                        return null;
                    }
                })
                /* Simulate mockIngestion failure for the third batch. */
                .then(getSendAsyncAnswer(new SocketException()));

        DefaultChannel channel = new DefaultChannel(mock(Context.class), UUIDUtils.randomUUID().toString(), mockPersistence, mockIngestion, mCoreHandler);
        channel.addGroup(TEST_GROUP, 1, BATCH_TIME_INTERVAL, MAX_PARALLEL_BATCHES, null, null);

        assertFalse(channel.isEnabled());
    }

    @Test
    public void enqueuePersistenceFailure() throws Persistence.PersistenceException {
        Persistence mockPersistence = mock(Persistence.class);

        /* Simulate Persistence failing. */
        doThrow(new Persistence.PersistenceException("mock", new IOException("mock"))).
                when(mockPersistence).putLog(anyString(), any(Log.class));
        IngestionHttp mockIngestion = mock(IngestionHttp.class);
        DefaultChannel channel = new DefaultChannel(mock(Context.class), UUIDUtils.randomUUID().toString(), mockPersistence, mockIngestion, mCoreHandler);
        channel.addGroup(TEST_GROUP, 50, BATCH_TIME_INTERVAL, MAX_PARALLEL_BATCHES, null, null);

        /* Verify no request is sent if Persistence fails. */
        for (int i = 0; i < 50; i++) {
            channel.enqueue(mock(Log.class), TEST_GROUP);
        }
        verify(mockPersistence, times(50)).putLog(eq(TEST_GROUP), any(Log.class));
        verify(mockIngestion, never()).sendAsync(anyString(), any(UUID.class), any(LogContainer.class), any(ServiceCallback.class));
        assertEquals(0, channel.getCounter(TEST_GROUP));
        verify(mHandler, never()).postDelayed(any(Runnable.class), eq(BATCH_TIME_INTERVAL));
        verify(mHandler, never()).removeCallbacks(any(Runnable.class));
    }

    @Test
    @SuppressWarnings("unchecked")
    public void setEnabled() throws IOException {

        /* Send a log. */
        Ingestion ingestion = mock(Ingestion.class);
        doThrow(new IOException()).when(ingestion).close();
        Persistence persistence = mock(Persistence.class);
        when(persistence.getLogs(anyString(), anyInt(), anyList())).thenAnswer(getGetLogsAnswer(1));
        DefaultChannel channel = new DefaultChannel(mock(Context.class), UUIDUtils.randomUUID().toString(), persistence, ingestion, mCoreHandler);
        channel.addGroup(TEST_GROUP, 50, BATCH_TIME_INTERVAL, MAX_PARALLEL_BATCHES, null, null);
        channel.enqueue(mock(Log.class), TEST_GROUP);
        verify(mHandler).postDelayed(any(Runnable.class), eq(BATCH_TIME_INTERVAL));

        /* Disable before timer is triggered. */
        channel.setEnabled(false);
        verify(mHandler).removeCallbacks(any(Runnable.class));
        verify(ingestion).close();
        verify(persistence).deleteLogs(TEST_GROUP);
        verify(ingestion, never()).sendAsync(anyString(), any(UUID.class), any(LogContainer.class), any(ServiceCallback.class));

        /* Enable and send a new log. */
        AtomicReference<Runnable> runnable = catchPostRunnable();
        channel.setEnabled(true);
        channel.enqueue(mock(Log.class), TEST_GROUP);
        assertNotNull(runnable.get());
        runnable.get().run();
        verify(ingestion).reopen();
        verify(ingestion).sendAsync(anyString(), any(UUID.class), any(LogContainer.class), any(ServiceCallback.class));
    }

    @Test
    @SuppressWarnings("unchecked")
    public void disableBeforeCheckingPendingLogs() {
        Ingestion ingestion = mock(Ingestion.class);
        Persistence persistence = mock(Persistence.class);
        final DefaultChannel channel = new DefaultChannel(mock(Context.class), UUIDUtils.randomUUID().toString(), persistence, ingestion, mCoreHandler);
        when(persistence.getLogs(anyString(), anyInt(), anyList())).thenAnswer(getGetLogsAnswer(1));
        when(ingestion.sendAsync(anyString(), any(UUID.class), any(LogContainer.class), any(ServiceCallback.class))).thenAnswer(new Answer<Void>() {
            @Override
            public Void answer(InvocationOnMock invocation) {

                /* Simulate a service disabled in the middle of network transaction. */
                ServiceCallback callback = (ServiceCallback) invocation.getArguments()[3];
                channel.removeGroup(TEST_GROUP);
                callback.onCallSucceeded("");
                return null;
            }
        });
        channel.addGroup(TEST_GROUP, 1, BATCH_TIME_INTERVAL, MAX_PARALLEL_BATCHES, null, null);
        channel.enqueue(mock(Log.class), TEST_GROUP);

        verify(mHandler, never()).postDelayed(any(Runnable.class), eq(BATCH_TIME_INTERVAL));
    }

    @Test
    @SuppressWarnings("unchecked")
    public void setLogUrl() {
        Ingestion ingestion = mock(Ingestion.class);
        DefaultChannel channel = new DefaultChannel(mock(Context.class), UUIDUtils.randomUUID().toString(), mock(Persistence.class), ingestion, mCoreHandler);
        String logUrl = "http://mockUrl";
        channel.setLogUrl(logUrl);
        verify(ingestion).setLogUrl(logUrl);
    }

    @Test
    @SuppressWarnings("unchecked")
    public void initialLogs() throws IOException {
        AtomicReference<Runnable> runnable = catchPostRunnable();
        Ingestion ingestion = mock(Ingestion.class);
        doThrow(new IOException()).when(ingestion).close();
        Persistence persistence = mock(Persistence.class);
        when(persistence.countLogs(anyString())).thenReturn(3);
        when(persistence.getLogs(anyString(), anyInt(), anyList())).thenAnswer(getGetLogsAnswer(3));
        DefaultChannel channel = new DefaultChannel(mock(Context.class), UUIDUtils.randomUUID().toString(), persistence, ingestion, mCoreHandler);
        channel.addGroup(TEST_GROUP, 50, BATCH_TIME_INTERVAL, MAX_PARALLEL_BATCHES, null, null);
        verify(ingestion, never()).sendAsync(anyString(), any(UUID.class), any(LogContainer.class), any(ServiceCallback.class));
        assertEquals(3, channel.getCounter(TEST_GROUP));
        assertNotNull(runnable.get());
        runnable.get().run();
        verify(ingestion).sendAsync(anyString(), any(UUID.class), any(LogContainer.class), any(ServiceCallback.class));
        verify(mHandler).postDelayed(any(Runnable.class), eq(BATCH_TIME_INTERVAL));
        verify(mHandler, never()).removeCallbacks(any(Runnable.class));
    }

    @Test
    @SuppressWarnings("unchecked")
    public void initialLogsMoreThan1Batch() throws IOException {
        AtomicReference<Runnable> runnable = catchPostRunnable();
        Ingestion ingestion = mock(Ingestion.class);
        doThrow(new IOException()).when(ingestion).close();
        Persistence persistence = mock(Persistence.class);
        when(persistence.countLogs(anyString())).thenReturn(103);
        when(persistence.getLogs(anyString(), anyInt(), anyList())).thenAnswer(getGetLogsAnswer(50)).thenAnswer(getGetLogsAnswer(50)).thenAnswer(getGetLogsAnswer(3));
        DefaultChannel channel = new DefaultChannel(mock(Context.class), UUIDUtils.randomUUID().toString(), persistence, ingestion, mCoreHandler);
        channel.addGroup(TEST_GROUP, 50, BATCH_TIME_INTERVAL, MAX_PARALLEL_BATCHES, null, null);
        verify(ingestion, times(2)).sendAsync(anyString(), any(UUID.class), any(LogContainer.class), any(ServiceCallback.class));
        assertEquals(3, channel.getCounter(TEST_GROUP));
        assertNotNull(runnable.get());
        runnable.get().run();
        verify(ingestion, times(3)).sendAsync(anyString(), any(UUID.class), any(LogContainer.class), any(ServiceCallback.class));
        verify(mHandler).postDelayed(any(Runnable.class), eq(BATCH_TIME_INTERVAL));
        verify(mHandler, never()).removeCallbacks(any(Runnable.class));
    }

    @Test
    @SuppressWarnings("unchecked")
    public void initialLogsThenDisable() throws IOException {
        AtomicReference<Runnable> runnable = catchPostRunnable();
        Ingestion ingestion = mock(Ingestion.class);
        doThrow(new IOException()).when(ingestion).close();
        Persistence persistence = mock(Persistence.class);
        when(persistence.countLogs(anyString())).thenReturn(3);
        when(persistence.getLogs(anyString(), anyInt(), anyList())).thenAnswer(getGetLogsAnswer(3));
        DefaultChannel channel = new DefaultChannel(mock(Context.class), UUIDUtils.randomUUID().toString(), persistence, ingestion, mCoreHandler);
        channel.addGroup(TEST_GROUP, 50, BATCH_TIME_INTERVAL, MAX_PARALLEL_BATCHES, null, null);
        assertEquals(3, channel.getCounter(TEST_GROUP));
        verify(mHandler).postDelayed(any(Runnable.class), eq(BATCH_TIME_INTERVAL));
        channel.setEnabled(false);
        verify(mHandler).removeCallbacks(any(Runnable.class));
        verify(ingestion).close();
        verify(persistence).deleteLogs(TEST_GROUP);
        assertNotNull(runnable.get());
        runnable.get().run();
        verify(ingestion, never()).sendAsync(anyString(), any(UUID.class), any(LogContainer.class), any(ServiceCallback.class));
    }

    @Test
    public void listener() {

        @SuppressWarnings("ConstantConditions")
        DefaultChannel channel = new DefaultChannel(mock(Context.class), UUIDUtils.randomUUID().toString(), mock(Persistence.class), mock(IngestionHttp.class), mCoreHandler);
        channel.addGroup(TEST_GROUP, 50, BATCH_TIME_INTERVAL, MAX_PARALLEL_BATCHES, null, null);
        Channel.Listener listener = spy(new AbstractChannelListener());
        channel.addListener(listener);

        /* Check enqueue. */
        Log log = mock(Log.class);
        channel.enqueue(log, TEST_GROUP);
        verify(listener).onEnqueuingLog(log, TEST_GROUP);
        verify(listener).shouldFilter(log);
        verifyNoMoreInteractions(listener);

        /* Check clear. */
        channel.clear(TEST_GROUP);
        verify(listener).onClear(TEST_GROUP);
        verifyNoMoreInteractions(listener);

        /* Check no more calls after removing listener. */
        log = mock(Log.class);
        channel.removeListener(listener);
        channel.enqueue(log, TEST_GROUP);
        verifyNoMoreInteractions(listener);
    }

    @Test
    public void clear() {
        Persistence mockPersistence = mock(Persistence.class);
        DefaultChannel channel = new DefaultChannel(mock(Context.class), UUIDUtils.randomUUID().toString(), mockPersistence, mock(IngestionHttp.class), mCoreHandler);
        channel.addGroup(TEST_GROUP, 50, BATCH_TIME_INTERVAL, MAX_PARALLEL_BATCHES, null, null);

        /* Clear an existing channel. */
        channel.clear(TEST_GROUP);
        verify(mockPersistence).deleteLogs(TEST_GROUP);
        reset(mockPersistence);

        /* Clear a non-existing channel. */
        channel.clear(TEST_GROUP + "2");
        verify(mockPersistence, never()).deleteLogs(anyString());
    }

    @Test
    public void packageManagerIsBroken() throws Persistence.PersistenceException, DeviceInfoHelper.DeviceInfoException {

        /* Setup mocking to make device properties generation fail. */
        when(DeviceInfoHelper.getDeviceInfo(any(Context.class))).thenThrow(new DeviceInfoHelper.DeviceInfoException("mock", new PackageManager.NameNotFoundException()));
        Persistence persistence = mock(Persistence.class);
        @SuppressWarnings("ConstantConditions")
        DefaultChannel channel = new DefaultChannel(mock(Context.class), null, persistence, mock(IngestionHttp.class), mCoreHandler);
        channel.addGroup(TEST_GROUP, 50, BATCH_TIME_INTERVAL, MAX_PARALLEL_BATCHES, null, null);
        Channel.Listener listener = mock(Channel.Listener.class);
        channel.addListener(listener);

        /* Enqueue a log: listener is called before but then attaching device properties fails before saving the log. */
        Log log = mock(Log.class);
        channel.enqueue(log, TEST_GROUP);
        verify(listener).onEnqueuingLog(log, TEST_GROUP);
        verify(listener, never()).shouldFilter(log);
        verify(persistence, never()).putLog(TEST_GROUP, log);
    }

    @Test
    @SuppressWarnings("unchecked")
    public void somehowDatabaseEmptiedAfterTimer() throws IOException {

        /* Cover the if (batchId != null) test though it could happen only if the database content disappear after the timer... */
        AtomicReference<Runnable> runnable = catchPostRunnable();
        Ingestion ingestion = mock(Ingestion.class);
        doThrow(new IOException()).when(ingestion).close();
        Persistence persistence = mock(Persistence.class);
        when(persistence.countLogs(anyString())).thenReturn(2);
        DefaultChannel channel = new DefaultChannel(mock(Context.class), UUIDUtils.randomUUID().toString(), persistence, ingestion, mCoreHandler);
        channel.addGroup(TEST_GROUP, 50, BATCH_TIME_INTERVAL, MAX_PARALLEL_BATCHES, null, null);
        verify(ingestion, never()).sendAsync(anyString(), any(UUID.class), any(LogContainer.class), any(ServiceCallback.class));
        assertEquals(2, channel.getCounter(TEST_GROUP));
        assertNotNull(runnable.get());
        runnable.get().run();
        verify(ingestion, never()).sendAsync(anyString(), any(UUID.class), any(LogContainer.class), any(ServiceCallback.class));
        verify(mHandler).postDelayed(any(Runnable.class), eq(BATCH_TIME_INTERVAL));
        verify(mHandler, never()).removeCallbacks(any(Runnable.class));
    }

    @Test
    @SuppressWarnings("unchecked")
    public void invokeCallbacksAfterSuspendFatal() {
        Persistence mockPersistence = mock(Persistence.class);
        IngestionHttp mockIngestion = mock(IngestionHttp.class);
        Channel.GroupListener mockListener = mock(Channel.GroupListener.class);

        when(mockPersistence.getLogs(eq(TEST_GROUP), anyInt(), any(ArrayList.class)))
                .then(getGetLogsAnswer(1))
                /* Logs from here will be used TEST_GROUP to clear pending states. */
                .then(getGetLogsAnswer(DefaultChannel.CLEAR_BATCH_SIZE))
                .then(getGetLogsAnswer(DefaultChannel.CLEAR_BATCH_SIZE - 1))
                /* Logs from here will be used another group to skip callbacks. */
                .then(getGetLogsAnswer(DefaultChannel.CLEAR_BATCH_SIZE));
        when(mockIngestion.sendAsync(anyString(), any(UUID.class), any(LogContainer.class), any(ServiceCallback.class))).then(getSendAsyncAnswer(new HttpException(403)));

        DefaultChannel channel = new DefaultChannel(mock(Context.class), UUIDUtils.randomUUID().toString(), mockPersistence, mockIngestion, mCoreHandler);
        channel.addGroup(TEST_GROUP, 1, BATCH_TIME_INTERVAL, MAX_PARALLEL_BATCHES, null, mockListener);
        channel.addGroup(TEST_GROUP + "2", 1, BATCH_TIME_INTERVAL, MAX_PARALLEL_BATCHES, null, null);

        /* Enqueuing 1 event. */
        channel.enqueue(mock(Log.class), TEST_GROUP);

        /* Verify callbacks invoked (1 + DefaultChannel.CLEAR_BATCH_SIZE + DefaultChannel.CLEAR_BATCH_SIZE - 1) times. */
        verify(mockListener, times(DefaultChannel.CLEAR_BATCH_SIZE * 2)).onBeforeSending(any(Log.class));
        verify(mockListener, times(DefaultChannel.CLEAR_BATCH_SIZE * 2)).onFailure(any(Log.class), any(Exception.class));

        /* Verify logs were deleted. */
        verify(mockPersistence).deleteLogs(TEST_GROUP);
    }

    @Test
    @SuppressWarnings("unchecked")
    public void invokeCallbacksAfterSuspendFatalNoListener() {
        Persistence mockPersistence = mock(Persistence.class);
        IngestionHttp mockIngestion = mock(IngestionHttp.class);
        Channel.GroupListener mockListener = mock(Channel.GroupListener.class);

        /* Simulate a lot of logs already in database. */
        when(mockPersistence.getLogs(eq(TEST_GROUP), anyInt(), any(ArrayList.class)))
                .then(getGetLogsAnswer(1))
                .then(getGetLogsAnswer(1))
                .then(getGetLogsAnswer(DefaultChannel.CLEAR_BATCH_SIZE));

        /* Make first call hang, and the second call return a fatal error. */
        when(mockIngestion.sendAsync(anyString(), any(UUID.class), any(LogContainer.class), any(ServiceCallback.class))).thenReturn(null).then(getSendAsyncAnswer(new HttpException(403)));

        DefaultChannel channel = new DefaultChannel(mock(Context.class), UUIDUtils.randomUUID().toString(), mockPersistence, mockIngestion, mCoreHandler);
        channel.addGroup(TEST_GROUP, 1, 1, MAX_PARALLEL_BATCHES, null, null);
        channel.addGroup(TEST_GROUP + "2", 1, BATCH_TIME_INTERVAL, MAX_PARALLEL_BATCHES, null, mockListener);

        /* Enqueuing 2 events. */
        channel.enqueue(mock(Log.class), TEST_GROUP);
        channel.enqueue(mock(Log.class), TEST_GROUP);

        /* Verify callbacks not invoked. */
        verify(mockListener, never()).onBeforeSending(any(Log.class));
        verify(mockListener, never()).onFailure(any(Log.class), any(Exception.class));

        /* Verify logs were deleted. */
        verify(mockPersistence).deleteLogs(TEST_GROUP);
    }

    @Test
    @SuppressWarnings("unchecked")
    public void invokeCallbacksAfterSuspendRecoverable() {
        Persistence mockPersistence = mock(Persistence.class);
        IngestionHttp mockIngestion = mock(IngestionHttp.class);
        Channel.GroupListener mockListener = mock(Channel.GroupListener.class);

        when(mockPersistence.getLogs(eq(TEST_GROUP), anyInt(), any(ArrayList.class)))
                .then(getGetLogsAnswer(1));
        when(mockIngestion.sendAsync(anyString(), any(UUID.class), any(LogContainer.class), any(ServiceCallback.class))).then(getSendAsyncAnswer(new HttpException(503)));

        DefaultChannel channel = new DefaultChannel(mock(Context.class), UUIDUtils.randomUUID().toString(), mockPersistence, mockIngestion, mCoreHandler);
        channel.addGroup(TEST_GROUP, 1, BATCH_TIME_INTERVAL, MAX_PARALLEL_BATCHES, null, mockListener);
        channel.addGroup(TEST_GROUP + "2", 1, BATCH_TIME_INTERVAL, MAX_PARALLEL_BATCHES, null, null);

        /* Enqueuing 1 event. */
        channel.enqueue(mock(Log.class), TEST_GROUP);

        /* Verify callbacks invoked only for the first log. */
        verify(mockListener).onBeforeSending(any(Log.class));

        /* Verify no failure forwarded. */
        verify(mockListener, never()).onFailure(any(Log.class), any(Exception.class));

        /* Verify no log was deleted. */
        verify(mockPersistence, never()).deleteLogs(TEST_GROUP);

        /* But that we cleared batch state. */
        verify(mockPersistence).clearPendingLogState();
    }

    @Test
    public void shutdown() {
        Persistence mockPersistence = mock(Persistence.class);
        IngestionHttp mockIngestion = mock(IngestionHttp.class);
        Channel.GroupListener mockListener = mock(Channel.GroupListener.class);

        when(mockPersistence.getLogs(any(String.class), anyInt(), Matchers.<List<Log>>any()))
                .then(getGetLogsAnswer(1));

        DefaultChannel channel = new DefaultChannel(mock(Context.class), UUIDUtils.randomUUID().toString(), mockPersistence, mockIngestion, mCoreHandler);
        channel.addGroup(TEST_GROUP, 1, BATCH_TIME_INTERVAL, MAX_PARALLEL_BATCHES, null, mockListener);

         /* Enqueuing 1 event. */
        channel.enqueue(mock(Log.class), TEST_GROUP);
        verify(mockListener).onBeforeSending(notNull(Log.class));

        channel.shutdown();
        verify(mockListener, never()).onFailure(any(Log.class), any(Exception.class));
        verify(mockPersistence).clearPendingLogState();
    }

    @Test
    public void filter() throws Persistence.PersistenceException {

        /* Given a mock channel. */
        Persistence persistence = mock(Persistence.class);

        @SuppressWarnings("ConstantConditions")
        DefaultChannel channel = new DefaultChannel(mock(Context.class), UUIDUtils.randomUUID().toString(), persistence, mock(IngestionHttp.class), mCoreHandler);
        channel.addGroup(TEST_GROUP, 50, BATCH_TIME_INTERVAL, MAX_PARALLEL_BATCHES, null, null);

        /* Given we add mock listeners. */
        Channel.Listener listener1 = mock(Channel.Listener.class);
        channel.addListener(listener1);
        Channel.Listener listener2 = mock(Channel.Listener.class);
        channel.addListener(listener2);

        /* Given 1 log. */
        {
            /* Given the second listener filtering out logs. */
            Log log = mock(Log.class);
            when(listener2.shouldFilter(log)).thenReturn(true);

            /* When we enqueue that log. */
            channel.enqueue(log, TEST_GROUP);

            /* Then except the following. behaviors. */
            verify(listener1).onEnqueuingLog(log, TEST_GROUP);
            verify(listener1).shouldFilter(log);
            verify(listener2).onEnqueuingLog(log, TEST_GROUP);
            verify(listener2).shouldFilter(log);
            verify(persistence, never()).putLog(TEST_GROUP, log);
        }

        /* Given 1 log. */
        {
            /* Given the first listener filtering out logs. */
            Log log = mock(Log.class);
            when(listener1.shouldFilter(log)).thenReturn(true);
            when(listener2.shouldFilter(log)).thenReturn(false);

            /* When we enqueue that log. */
            channel.enqueue(log, TEST_GROUP);

            /* Then except the following. behaviors. */
            verify(listener1).onEnqueuingLog(log, TEST_GROUP);
            verify(listener1).shouldFilter(log);
            verify(listener2).onEnqueuingLog(log, TEST_GROUP);

            /* Second listener skipped since first listener filtered out. */
            verify(listener2, never()).shouldFilter(log);
            verify(persistence, never()).putLog(TEST_GROUP, log);
        }

        /* Given 1 log. */
        {
            /* Given no listener filtering out logs. */
            Log log = mock(Log.class);
            when(listener1.shouldFilter(log)).thenReturn(false);
            when(listener2.shouldFilter(log)).thenReturn(false);

            /* When we enqueue that log. */
            channel.enqueue(log, TEST_GROUP);

            /* Then except the following. behaviors. */
            verify(listener1).onEnqueuingLog(log, TEST_GROUP);
            verify(listener1).shouldFilter(log);
            verify(listener2).onEnqueuingLog(log, TEST_GROUP);
            verify(listener2).shouldFilter(log);
            verify(persistence).putLog(TEST_GROUP, log);
        }
    }

    @Test
    public void nullAppSecretProvided() throws Persistence.PersistenceException {
        testChannelWithoutAppSecret(null);
    }

    @Test
    public void emptyAppSecretProvided() throws Persistence.PersistenceException {
        testChannelWithoutAppSecret("");
    }

    private void testChannelWithoutAppSecret(String appSecret) throws Persistence.PersistenceException {

        /* Given a mock channel. */
        Persistence persistence = mock(Persistence.class);
        Ingestion ingestion = mock(Ingestion.class);

        DefaultChannel channel = new DefaultChannel(mock(Context.class), appSecret, persistence, ingestion, mCoreHandler);
        channel.addGroup(TEST_GROUP, 50, BATCH_TIME_INTERVAL, MAX_PARALLEL_BATCHES, null, null);

        /* Check log url. */
        String logUrl = "http://mockUrl";
        channel.setLogUrl(logUrl);
        verify(ingestion, never()).setLogUrl(logUrl);

        /* Check enqueue. */
        Log log = mock(Log.class);
        channel.enqueue(log, TEST_GROUP);
        verify(persistence, never()).putLog(TEST_GROUP, log);
        channel.enqueue(mock(Log.class), "other");
        verify(persistence, never()).putLog(anyString(), any(Log.class));

        /* Check clear. */
        channel.clear(TEST_GROUP);
        verify(persistence, never()).deleteLogs(eq(TEST_GROUP));

        /* Check shutdown. */
        channel.shutdown();
        verify(persistence).clearPendingLogState();
    }

    @Test
    public void withoutIngestion() {
        Persistence persistence = mock(Persistence.class);
        DefaultChannel channel = new DefaultChannel(mock(Context.class), UUIDUtils.randomUUID().toString(), persistence, null, mCoreHandler);
        channel.addGroup(TEST_GROUP, 1, BATCH_TIME_INTERVAL, MAX_PARALLEL_BATCHES, null, null);
        channel.enqueue(mock(Log.class), TEST_GROUP);
        channel.enqueue(mock(Log.class), "other");
        channel.setEnabled(false);
        channel.setEnabled(true);

        /* No exceptions. */
    }

    @Test
<<<<<<< HEAD
    public void withoutPersistence() {
        Ingestion ingestion = mock(Ingestion.class);
        DefaultChannel channel = new DefaultChannel(mock(Context.class), UUIDUtils.randomUUID().toString(), null, ingestion, mCoreHandler);
        channel.addGroup(TEST_GROUP, 1, BATCH_TIME_INTERVAL, MAX_PARALLEL_BATCHES, null, null);
        channel.enqueue(mock(Log.class), TEST_GROUP);
        channel.enqueue(mock(Log.class), "other");
        channel.setEnabled(false);
        channel.setEnabled(true);

        /* No exceptions. */
    }

    @Test
=======
>>>>>>> a2df5410
    public void multipleAddTheSameGroup() {
        Persistence mockPersistence = mock(Persistence.class);
        IngestionHttp mockIngestion = mock(IngestionHttp.class);
        DefaultChannel channel = new DefaultChannel(mock(Context.class), UUIDUtils.randomUUID().toString(), mockPersistence, mockIngestion, mCoreHandler);
        channel.addGroup(TEST_GROUP, 50, BATCH_TIME_INTERVAL, MAX_PARALLEL_BATCHES, null, null);

        /* Enqueuing an event. */
        channel.enqueue(mock(Log.class), TEST_GROUP);
        assertEquals(1, channel.getCounter(TEST_GROUP));

        /* Verify that group state will not be lost on second add try. */
        channel.addGroup(TEST_GROUP, 50, BATCH_TIME_INTERVAL, MAX_PARALLEL_BATCHES, null, null);
        assertEquals(1, channel.getCounter(TEST_GROUP));
    }
}<|MERGE_RESOLUTION|>--- conflicted
+++ resolved
@@ -1120,22 +1120,6 @@
     }
 
     @Test
-<<<<<<< HEAD
-    public void withoutPersistence() {
-        Ingestion ingestion = mock(Ingestion.class);
-        DefaultChannel channel = new DefaultChannel(mock(Context.class), UUIDUtils.randomUUID().toString(), null, ingestion, mCoreHandler);
-        channel.addGroup(TEST_GROUP, 1, BATCH_TIME_INTERVAL, MAX_PARALLEL_BATCHES, null, null);
-        channel.enqueue(mock(Log.class), TEST_GROUP);
-        channel.enqueue(mock(Log.class), "other");
-        channel.setEnabled(false);
-        channel.setEnabled(true);
-
-        /* No exceptions. */
-    }
-
-    @Test
-=======
->>>>>>> a2df5410
     public void multipleAddTheSameGroup() {
         Persistence mockPersistence = mock(Persistence.class);
         IngestionHttp mockIngestion = mock(IngestionHttp.class);
