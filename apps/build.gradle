--- conflicted
+++ resolved
@@ -38,12 +38,7 @@
     }
     def dependency = properties.get("dimension.dependency", "jcenter")
     subprojects.each { project ->
-<<<<<<< HEAD
-        def dependency = "jcenter"
         def apkPath = "${project.buildDir}/outputs/apk/${dependency}DependencyVanilla/${buildType}/${project.name}-${dependency}Dependency-vanilla-${buildType}"
-=======
-        def apkPath = "${project.buildDir}/outputs/apk/${dependency}Dependency/${buildType}/${project.name}-${dependency}Dependency-${buildType}"
->>>>>>> 9e23e671
         if ("release".equals(buildType)) {
             apkPath += "-unsigned"
         }
