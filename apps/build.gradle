--- conflicted
+++ resolved
@@ -32,12 +32,8 @@
 // Task to copy a specific APK from sub projects to current project, for App Center build to find it.
 def copyApkToProjectBuildTask(buildType) {
     subprojects.each { project ->
-<<<<<<< HEAD
-        def apkPath = "${project.buildDir}/outputs/apk/projectDependencyVanilla/${buildType}/${project.name}-projectDependency-vanilla-${buildType}"
-=======
         def dependency = "jcenter"
-        def apkPath = "${project.buildDir}/outputs/apk/${dependency}Dependency/${buildType}/${project.name}-${dependency}Dependency-${buildType}"
->>>>>>> 1c652352
+        def apkPath = "${project.buildDir}/outputs/apk/${dependency}DependencyVanilla/${buildType}/${project.name}-${dependency}Dependency-vanilla-${buildType}"
         if ("release".equals(buildType)) {
             apkPath += "-unsigned"
         }
