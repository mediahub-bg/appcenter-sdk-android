--- conflicted
+++ resolved
@@ -4,7 +4,6 @@
   -->
 
 <RelativeLayout xmlns:android="http://schemas.android.com/apk/res/android"
-<<<<<<< HEAD
                 xmlns:tools="http://schemas.android.com/tools"
                 android:layout_width="match_parent"
                 android:layout_height="match_parent"
@@ -12,15 +11,6 @@
                 android:orientation="vertical"
                 android:padding="16dp"
                 tools:context=".activities.StorageActivity">
-=======
-    xmlns:tools="http://schemas.android.com/tools"
-    android:layout_width="match_parent"
-    android:layout_height="match_parent"
-    android:gravity="center_horizontal"
-    android:orientation="vertical"
-    android:padding="16dp"
-    tools:context=".activities.StorageActivity">
->>>>>>> 3956315e
 
     <TextView
         android:id="@+id/storage_type_label"
@@ -28,7 +18,6 @@
         android:layout_height="wrap_content"
         android:text="@string/storage_type" />
 
-<<<<<<< HEAD
     <LinearLayout
         android:id="@+id/spinner_layout"
         android:layout_width="match_parent"
@@ -50,34 +39,17 @@
             android:layout_height="wrap_content"
             android:indeterminate="true"/>
     </LinearLayout>
-=======
-    <Spinner
-        android:id="@+id/storage_type"
-        android:layout_width="match_parent"
-        android:layout_height="50dp"
-        android:layout_below="@+id/storage_type_label"
-        android:background="@android:drawable/btn_dropdown"
-        android:spinnerMode="dropdown" />
->>>>>>> 3956315e
 
     <android.support.v7.widget.RecyclerView
         android:id="@+id/list"
         android:layout_width="match_parent"
         android:layout_height="match_parent"
-<<<<<<< HEAD
         android:layout_below="@+id/spinner_layout"/>
-=======
-        android:layout_below="@+id/storage_type" />
->>>>>>> 3956315e
 
     <TextView
         android:id="@+id/storage_message"
         android:layout_width="match_parent"
         android:layout_height="wrap_content"
-<<<<<<< HEAD
         android:layout_centerInParent="true"/>
-=======
-        android:layout_centerInParent="true" />
->>>>>>> 3956315e
 
 </RelativeLayout>