--- conflicted
+++ resolved
@@ -39,11 +39,7 @@
     }
 
     @Override
-<<<<<<< HEAD
-    public void onBindViewHolder(@NonNull final AppDocumentListHolder holder, final int position) {
-=======
     public void onBindViewHolder(@NonNull final AppDocumentListHolder holder, int position) {
->>>>>>> 3956315e
         holder.titleFile.setText(mList.get(position).getId());
         holder.itemView.setOnClickListener(new View.OnClickListener() {
 
