package com.microsoft.azure.mobile.sasquatch.activities;

import android.app.AlertDialog;
import android.content.DialogInterface;
import android.content.SharedPreferences;
import android.os.Bundle;
import android.preference.CheckBoxPreference;
import android.preference.Preference;
import android.preference.PreferenceFragment;
import android.support.annotation.Nullable;
import android.support.v7.app.AppCompatActivity;
import android.text.InputType;
import android.text.TextUtils;
import android.util.Patterns;
import android.widget.BaseAdapter;
import android.widget.EditText;
import android.widget.Toast;

import com.microsoft.azure.mobile.MobileCenter;
import com.microsoft.azure.mobile.MobileCenterService;
import com.microsoft.azure.mobile.analytics.Analytics;
import com.microsoft.azure.mobile.analytics.AnalyticsPrivateHelper;
import com.microsoft.azure.mobile.crashes.Crashes;
import com.microsoft.azure.mobile.distribute.Distribute;
import com.microsoft.azure.mobile.push.Push;
import com.microsoft.azure.mobile.sasquatch.R;
import com.microsoft.azure.mobile.utils.PrefStorageConstants;
import com.microsoft.azure.mobile.utils.async.MobileCenterFuture;
import com.microsoft.azure.mobile.utils.storage.StorageHelper;

import java.lang.reflect.Method;
import java.util.UUID;

import static com.microsoft.azure.mobile.sasquatch.activities.MainActivity.APP_SECRET_KEY;
import static com.microsoft.azure.mobile.sasquatch.activities.MainActivity.LOG_URL_KEY;

public class SettingsActivity extends AppCompatActivity {

    @Override
    protected void onCreate(@Nullable Bundle savedInstanceState) {
        super.onCreate(savedInstanceState);
        getFragmentManager().beginTransaction()
                .replace(android.R.id.content, new SettingsFragment())
                .commit();
    }

    public static class SettingsFragment extends PreferenceFragment implements SharedPreferences.OnSharedPreferenceChangeListener {

        private static final String UUID_FORMAT_REGEX = "[0-9a-fA-F]{8}-[0-9a-fA-F]{4}-[0-9a-fA-F]{4}-[0-9a-fA-F]{4}-[0-9a-fA-F]{12}";

        @Override
        public void onCreate(Bundle savedInstanceState) {
            super.onCreate(savedInstanceState);
            addPreferencesFromResource(R.xml.settings);
            initCheckBoxSetting(R.string.mobile_center_state_key, R.string.mobile_center_state_summary_enabled, R.string.mobile_center_state_summary_disabled, new HasEnabled() {

                @Override
                public void setEnabled(boolean enabled) {
                    MobileCenter.setEnabled(enabled);
                }

                @Override
                public boolean isEnabled() {
                    return MobileCenter.isEnabled().get();
                }
            });
            initCheckBoxSetting(R.string.mobile_center_analytics_state_key, R.string.mobile_center_analytics_state_summary_enabled, R.string.mobile_center_analytics_state_summary_disabled, new HasEnabled() {

                @Override
                public void setEnabled(boolean enabled) {
                    Analytics.setEnabled(enabled);
                }

                @Override
                public boolean isEnabled() {
                    return Analytics.isEnabled().get();
                }
            });
            initCheckBoxSetting(R.string.mobile_center_crashes_state_key, R.string.mobile_center_crashes_state_summary_enabled, R.string.mobile_center_crashes_state_summary_disabled, new HasEnabled() {

                @Override
                public void setEnabled(boolean enabled) {
                    Crashes.setEnabled(enabled);
                }

                @Override
                public boolean isEnabled() {
                    return Crashes.isEnabled().get();
                }
            });
            initCheckBoxSetting(R.string.mobile_center_distribute_state_key, R.string.mobile_center_distribute_state_summary_enabled, R.string.mobile_center_distribute_state_summary_disabled, new HasEnabled() {

                @Override
                public void setEnabled(boolean enabled) {
                    Distribute.setEnabled(enabled);
                }

                @Override
                public boolean isEnabled() {
                    return Distribute.isEnabled().get();
                }
            });
            initCheckBoxSetting(R.string.mobile_center_push_state_key, R.string.mobile_center_push_state_summary_enabled, R.string.mobile_center_push_state_summary_disabled, new HasEnabled() {

                @Override
                public void setEnabled(boolean enabled) {
                    Push.setEnabled(enabled);
                }

                @Override
                public boolean isEnabled() {
                    return Push.isEnabled().get();
                }
            });
<<<<<<< HEAD
=======
            try {
                @SuppressWarnings("unchecked")
                Class<? extends MobileCenterService> rum = (Class<? extends MobileCenterService>) Class.forName("com.microsoft.azure.mobile.rum.RealUserMeasurements");
                final Method isEnabled = rum.getMethod("isEnabled");
                final Method setEnabled = rum.getMethod("setEnabled", boolean.class);
                initCheckBoxSetting(R.string.mobile_center_rum_state_key, R.string.mobile_center_rum_state_summary_enabled, R.string.mobile_center_rum_state_summary_disabled, new HasEnabled() {

                    @Override
                    public void setEnabled(boolean enabled) {
                        try {
                            setEnabled.invoke(null, enabled);
                        } catch (Exception e) {
                            throw new RuntimeException(e);
                        }
                    }

                    @Override
                    @SuppressWarnings("unchecked")
                    public boolean isEnabled() {
                        try {
                            return ((MobileCenterFuture<Boolean>) isEnabled.invoke(null)).get();
                        } catch (Exception e) {
                            throw new RuntimeException(e);
                        }
                    }
                });
            } catch (Exception e) {
                getPreferenceScreen().removePreference(findPreference(getString(R.string.real_user_measurements_key)));
            }
            initCheckBoxSetting(R.string.mobile_center_push_firebase_state_key, R.string.mobile_center_push_firebase_summary_enabled, R.string.mobile_center_push_firebase_summary_disabled, new HasEnabled() {
>>>>>>> 9500e8fb

            initCheckBoxSetting(R.string.mobile_center_auto_page_tracking_key, R.string.mobile_center_auto_page_tracking_enabled, R.string.mobile_center_auto_page_tracking_disabled, new HasEnabled() {

                @Override
                public boolean isEnabled() {
                    return AnalyticsPrivateHelper.isAutoPageTrackingEnabled();
                }

                @Override
                public void setEnabled(boolean enabled) {
                    AnalyticsPrivateHelper.setAutoPageTrackingEnabled(enabled);
                }
            });
            initClickableSetting(R.string.install_id_key, String.valueOf(MobileCenter.getInstallId().get()), new Preference.OnPreferenceClickListener() {

                @Override
                public boolean onPreferenceClick(final Preference preference) {
                    final EditText input = new EditText(getActivity());
                    input.setInputType(InputType.TYPE_CLASS_TEXT);
                    input.setText(String.valueOf(MobileCenter.getInstallId().get()));

                    new AlertDialog.Builder(getActivity()).setTitle(R.string.install_id_title).setView(input)
                            .setPositiveButton(R.string.save, new DialogInterface.OnClickListener() {
                                @Override
                                public void onClick(DialogInterface dialog, int which) {
                                    if (input.getText().toString().matches(UUID_FORMAT_REGEX)) {
                                        UUID uuid = UUID.fromString(input.getText().toString());
                                        StorageHelper.PreferencesStorage.putString(PrefStorageConstants.KEY_INSTALL_ID, uuid.toString());
                                        Toast.makeText(getActivity(), String.format(getActivity().getString(R.string.install_id_changed_format), uuid.toString()), Toast.LENGTH_SHORT).show();
                                    } else {
                                        Toast.makeText(getActivity(), R.string.install_id_invalid, Toast.LENGTH_SHORT).show();
                                    }
                                    preference.setSummary(String.valueOf(MobileCenter.getInstallId().get()));
                                }
                            })
                            .setNegativeButton(R.string.cancel, null)
                            .create().show();
                    return true;
                }
            });
            initClickableSetting(R.string.app_secret_key, MainActivity.sSharedPreferences.getString(APP_SECRET_KEY, getString(R.string.app_secret)), new Preference.OnPreferenceClickListener() {

                @Override
                public boolean onPreferenceClick(final Preference preference) {
                    final EditText input = new EditText(getActivity());
                    input.setInputType(InputType.TYPE_CLASS_TEXT);
                    input.setText(MainActivity.sSharedPreferences.getString(APP_SECRET_KEY, getString(R.string.app_secret)));

                    new AlertDialog.Builder(getActivity()).setTitle(R.string.app_secret_title).setView(input)
                            .setPositiveButton(R.string.save, new DialogInterface.OnClickListener() {
                                @Override
                                public void onClick(DialogInterface dialog, int which) {
                                    String appSecret = input.getText().toString();
                                    if (!TextUtils.isEmpty(appSecret)) {
                                        setKeyValue(APP_SECRET_KEY, appSecret);
                                        Toast.makeText(getActivity(), String.format(getActivity().getString(R.string.app_secret_changed_format), appSecret), Toast.LENGTH_SHORT).show();
                                    } else {
                                        Toast.makeText(getActivity(), R.string.app_secret_invalid, Toast.LENGTH_SHORT).show();
                                    }
                                    preference.setSummary(MainActivity.sSharedPreferences.getString(APP_SECRET_KEY, null));
                                }
                            })
                            .setNeutralButton(R.string.reset, new DialogInterface.OnClickListener() {
                                @Override
                                public void onClick(DialogInterface dialog, int which) {
                                    String defaultAppSecret = getString(R.string.app_secret);
                                    setKeyValue(APP_SECRET_KEY, defaultAppSecret);
                                    Toast.makeText(getActivity(), String.format(getActivity().getString(R.string.app_secret_changed_format), defaultAppSecret), Toast.LENGTH_SHORT).show();
                                    preference.setSummary(MainActivity.sSharedPreferences.getString(APP_SECRET_KEY, null));
                                }
                            })
                            .setNegativeButton(R.string.cancel, null)
                            .create().show();
                    return true;
                }
            });
            initClickableSetting(R.string.clear_crash_user_confirmation_key, new Preference.OnPreferenceClickListener() {

                @Override
                public boolean onPreferenceClick(Preference preference) {
                    StorageHelper.PreferencesStorage.remove(Crashes.PREF_KEY_ALWAYS_SEND);
                    Toast.makeText(getActivity(), R.string.clear_crash_user_confirmation_toast, Toast.LENGTH_SHORT).show();
                    return true;
                }
            });
            String defaultLogUrl = getString(R.string.log_url);
            final String defaultLogUrlDisplay = TextUtils.isEmpty(defaultLogUrl) ? getString(R.string.log_url_set_to_production) : defaultLogUrl;
            initClickableSetting(R.string.log_url_key, MainActivity.sSharedPreferences.getString(LOG_URL_KEY, defaultLogUrlDisplay), new Preference.OnPreferenceClickListener() {

                @Override
                public boolean onPreferenceClick(final Preference preference) {
                    final EditText input = new EditText(getActivity());
                    input.setInputType(InputType.TYPE_CLASS_TEXT);
                    input.setText(MainActivity.sSharedPreferences.getString(LOG_URL_KEY, null));
                    input.setHint(R.string.log_url_set_to_production);

                    new AlertDialog.Builder(getActivity()).setTitle(R.string.log_url_title).setView(input)
                            .setPositiveButton(R.string.save, new DialogInterface.OnClickListener() {

                                @Override
                                public void onClick(DialogInterface dialog, int which) {
                                    if (Patterns.WEB_URL.matcher(input.getText().toString()).matches()) {
                                        String url = input.getText().toString();
                                        setKeyValue(LOG_URL_KEY, url);
                                        toastUrlChange(url);
                                    } else if (input.getText().toString().isEmpty()) {
                                        setDefaultUrl();
                                    } else {
                                        Toast.makeText(getActivity(), R.string.log_url_invalid, Toast.LENGTH_SHORT).show();
                                    }
                                    preference.setSummary(MainActivity.sSharedPreferences.getString(LOG_URL_KEY, defaultLogUrlDisplay));
                                }
                            })
                            .setNeutralButton(R.string.reset, new DialogInterface.OnClickListener() {

                                @Override
                                public void onClick(DialogInterface dialog, int which) {
                                    setDefaultUrl();
                                    preference.setSummary(MainActivity.sSharedPreferences.getString(LOG_URL_KEY, defaultLogUrlDisplay));
                                }
                            })
                            .setNegativeButton(R.string.cancel, null)
                            .create().show();
                    return true;
                }

                private void setDefaultUrl() {
                    setKeyValue(LOG_URL_KEY, null);
                    toastUrlChange(getString(R.string.log_url));
                }

                private void toastUrlChange(String url) {
                    if (TextUtils.isEmpty(url)) {
                        url = getString(R.string.log_url_production);
                    }
                    Toast.makeText(getActivity(), String.format(getActivity().getString(R.string.log_url_changed_format), url), Toast.LENGTH_SHORT).show();
                }
            });

            /* Register preference change listener. */
            getPreferenceManager().getSharedPreferences()
                    .registerOnSharedPreferenceChangeListener(this);
        }

        @Override
        public void onDestroy() {
            super.onDestroy();

            /* Unregister preference change listener. */
            getPreferenceManager().getSharedPreferences()
                    .unregisterOnSharedPreferenceChangeListener(this);
        }

        @Override
        public void onSharedPreferenceChanged(SharedPreferences sharedPreferences, String key) {

            /* Update other preferences. */
            final BaseAdapter adapter = (BaseAdapter) getPreferenceScreen().getRootAdapter();
            for (int i = 0; i < adapter.getCount(); i++) {
                Preference preference = (Preference) adapter.getItem(i);
                if (preference.getOnPreferenceChangeListener() != null && !key.equals(preference.getKey())) {
                    preference.getOnPreferenceChangeListener().onPreferenceChange(preference, null);
                }
            }
        }

        private void initCheckBoxSetting(int key, final int enabledSummary, final int disabledSummary, final HasEnabled hasEnabled) {
            Preference preference = getPreferenceManager().findPreference(getString(key));
            preference.setOnPreferenceChangeListener(new Preference.OnPreferenceChangeListener() {

                @Override
                public boolean onPreferenceChange(Preference preference, Object newValue) {
                    if (newValue != null) {
                        hasEnabled.setEnabled((Boolean) newValue);
                    }
                    boolean enabled = hasEnabled.isEnabled();
                    if (((CheckBoxPreference) preference).isChecked() != enabled) {
                        preference.setSummary(enabled ? enabledSummary : disabledSummary);
                        ((CheckBoxPreference) preference).setChecked(enabled);
                        return true;
                    }
                    return false;
                }
            });
            boolean enabled = hasEnabled.isEnabled();
            preference.setSummary(enabled ? enabledSummary : disabledSummary);
            ((CheckBoxPreference) preference).setChecked(enabled);
        }

        @SuppressWarnings("SameParameterValue")
        private void initClickableSetting(int key, Preference.OnPreferenceClickListener listener) {
            initClickableSetting(key, null, listener);
        }

        @SuppressWarnings("SameParameterValue")
        private void initClickableSetting(int key, String summary, Preference.OnPreferenceClickListener clickListener) {
            Preference preference = getPreferenceManager().findPreference(getString(key));
            preference.setOnPreferenceClickListener(clickListener);
            if (summary != null) {
                preference.setSummary(summary);
            }
        }

        private void setKeyValue(String key, String value) {
            SharedPreferences.Editor editor = MainActivity.sSharedPreferences.edit();
            if (value == null) {
                editor.remove(key);
            } else {
                editor.putString(key, value);
            }
            editor.apply();
        }

        private interface HasEnabled {
            boolean isEnabled();

            void setEnabled(boolean enabled);
        }
    }
}<|MERGE_RESOLUTION|>--- conflicted
+++ resolved
@@ -112,8 +112,6 @@
                     return Push.isEnabled().get();
                 }
             });
-<<<<<<< HEAD
-=======
             try {
                 @SuppressWarnings("unchecked")
                 Class<? extends MobileCenterService> rum = (Class<? extends MobileCenterService>) Class.forName("com.microsoft.azure.mobile.rum.RealUserMeasurements");
@@ -143,9 +141,6 @@
             } catch (Exception e) {
                 getPreferenceScreen().removePreference(findPreference(getString(R.string.real_user_measurements_key)));
             }
-            initCheckBoxSetting(R.string.mobile_center_push_firebase_state_key, R.string.mobile_center_push_firebase_summary_enabled, R.string.mobile_center_push_firebase_summary_disabled, new HasEnabled() {
->>>>>>> 9500e8fb
-
             initCheckBoxSetting(R.string.mobile_center_auto_page_tracking_key, R.string.mobile_center_auto_page_tracking_enabled, R.string.mobile_center_auto_page_tracking_disabled, new HasEnabled() {
 
                 @Override
