--- conflicted
+++ resolved
@@ -7,17 +7,9 @@
 
 import com.microsoft.appcenter.sasquatch.R;
 
-<<<<<<< HEAD
-import java.lang.reflect.InvocationTargetException;
-
 import static com.microsoft.appcenter.sasquatch.activities.MainActivity.LOG_TAG;
 
 class TestDocument{
-=======
-import static com.microsoft.appcenter.sasquatch.activities.MainActivity.LOG_TAG;
-
-class Test {
->>>>>>> 97a3274c
     String test = "ABC";
 }
 
@@ -31,17 +23,10 @@
         /* TODO remove reflection once Storage published to jCenter. */
         try {
             final Class<?> storage = Class.forName("com.microsoft.appcenter.storage.Storage");
-<<<<<<< HEAD
             //createDocument(storage);
             //readDocument(storage);
-            deleteDocument(storage);
+            //deleteDocument(storage);
         }catch (Exception ignore) {
-=======
-            storage.getMethod("read", String.class, String.class).invoke(null, "User124", "3456");
-            storage.getMethod("delete", String.class, String.class).invoke(null, "User123c456q", "34567006");
-            storage.getMethod("create", String.class, String.class, Object.class).invoke(null, "User1235", "dfrer", new Test());
-        } catch (Exception ignore) {
->>>>>>> 97a3274c
             Log.e(LOG_TAG, "Storage.Module call failed", ignore);
         }
     }
