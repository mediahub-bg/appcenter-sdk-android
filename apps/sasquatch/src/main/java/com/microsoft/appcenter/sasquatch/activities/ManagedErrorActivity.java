/*
 * Copyright (c) Microsoft Corporation. All rights reserved.
 * Licensed under the MIT License.
 */

package com.microsoft.appcenter.sasquatch.activities;

import android.os.Bundle;
import android.support.annotation.NonNull;
import android.support.annotation.Nullable;
import android.util.Log;
import android.view.View;
import android.view.ViewGroup;
import android.widget.ArrayAdapter;
import android.widget.LinearLayout;
import android.widget.Spinner;
import android.widget.TextView;

import com.microsoft.appcenter.crashes.Crashes;
import com.microsoft.appcenter.crashes.ingestion.models.ErrorAttachmentLog;
import com.microsoft.appcenter.sasquatch.CrashTestHelper;
import com.microsoft.appcenter.sasquatch.R;
import com.microsoft.appcenter.sasquatch.util.AttachmentsUtil;

import java.lang.reflect.Method;
import java.util.List;
import java.util.Map;

import static com.microsoft.appcenter.sasquatch.activities.MainActivity.LOG_TAG;

public class ManagedErrorActivity extends PropertyActivity {

    private Spinner mHandledErrorsSpinner;

    private List<CrashTestHelper.Crash> mCrashes;

    @Override
    protected void onCreate(Bundle savedInstanceState) {
        super.onCreate(savedInstanceState);
        getLayoutInflater().inflate(R.layout.layout_handled_error, ((LinearLayout) findViewById(R.id.top_layout)));
        mCrashes = new CrashTestHelper(this).getCrashes();

        /* Handled Errors Spinner. */
        mHandledErrorsSpinner = findViewById(R.id.handled_errors_spinner);
        mHandledErrorsSpinner.setAdapter(new ArrayAdapter<CrashTestHelper.Crash>(this, android.R.layout.simple_list_item_1, android.R.id.text1, mCrashes) {

            @NonNull
            @Override
            public View getView(int position, @Nullable View convertView, @NonNull ViewGroup parent) {
                return setTextView(position, super.getView(position, convertView, parent));
            }

            @Override
            public View getDropDownView(int position, @Nullable View convertView, @NonNull ViewGroup parent) {
                return setTextView(position, super.getDropDownView(position, convertView, parent));
            }

            @NonNull
            @SuppressWarnings("ConstantConditions")
            private View setTextView(int position, View view) {
                ((TextView) view.findViewById(android.R.id.text1)).setText(getItem(position).title);
                return view;
            }
        });
    }

    @Override
    protected void send(View view) {
        try {
            mCrashes.get(mHandledErrorsSpinner.getSelectedItemPosition()).crashTask.run();
        } catch (Throwable t) {
            try {
                Map<String, String> properties = readStringProperties();

                @SuppressWarnings("JavaReflectionMemberAccess")
                Method method = Crashes.class.getDeclaredMethod("trackException", Throwable.class, Map.class, Iterable.class);
                method.setAccessible(true);
<<<<<<< HEAD
                method.invoke(null, t, properties);
                Iterable<ErrorAttachmentLog> attachmentLogs = AttachmentsUtil.getInstance().getErrorAttachments(getApplicationContext());
=======
                method.invoke(null, t, properties, null);

>>>>>>> 866bd37a
                /* TODO uncomment the next line, remove reflection and catch block after API available to jCenter. */
                /* Crashes.trackException(throwable, properties, attachments); */
            } catch (Exception e) {
                Log.d(LOG_TAG, "Could not call Crashes.trackException", e);
            }
        }
    }

    @Override
    protected boolean isStringTypeOnly() {
        return true;
    }
}<|MERGE_RESOLUTION|>--- conflicted
+++ resolved
@@ -75,13 +75,9 @@
                 @SuppressWarnings("JavaReflectionMemberAccess")
                 Method method = Crashes.class.getDeclaredMethod("trackException", Throwable.class, Map.class, Iterable.class);
                 method.setAccessible(true);
-<<<<<<< HEAD
-                method.invoke(null, t, properties);
                 Iterable<ErrorAttachmentLog> attachmentLogs = AttachmentsUtil.getInstance().getErrorAttachments(getApplicationContext());
-=======
-                method.invoke(null, t, properties, null);
+                method.invoke(null, t, properties, attachmentLogs);
 
->>>>>>> 866bd37a
                 /* TODO uncomment the next line, remove reflection and catch block after API available to jCenter. */
                 /* Crashes.trackException(throwable, properties, attachments); */
             } catch (Exception e) {
