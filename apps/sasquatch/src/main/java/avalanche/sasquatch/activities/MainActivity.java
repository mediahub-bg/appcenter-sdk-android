--- conflicted
+++ resolved
@@ -21,12 +21,8 @@
         super.onCreate(savedInstanceState);
         setContentView(R.layout.activity_main);
 
-<<<<<<< HEAD
-        Avalanche.useFeatures(getApplication(), UUID.randomUUID().toString(), Analytics.class, Crashes.class);
-=======
         Avalanche.useFeatures(getApplication(), UUIDUtils.randomUUID().toString(), Analytics.class, Crashes.class);
 
->>>>>>> a646b9d5
         AvalancheLog.setLogLevel(Log.VERBOSE);
 
         TestFeatures.initialize(this);
