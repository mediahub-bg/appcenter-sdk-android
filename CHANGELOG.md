# App Center SDK for Android Change Log

## Version 4.1.1 (Under development)

### App Center Distribute Play

* **[Fix]** Fix `onNoReleaseAvailable` callback signature.

### App Center Distribute

<<<<<<< HEAD
* **[Fix]** Fix NullPointerExceptions occurring in Distribute module when dialogs were intended to be shown.
=======
* **[Fix]** Fix a crash when download manager application was disabled.
>>>>>>> dce2594d
* **[Fix]** Fix showing the title in the push notification while downloading a new release.

### App Center Crashes

* **[Fix]** Fix formatting of stack trace in the `ErrorReport`.
* **[Fix]** Fix setting `userId` value in NDK crashes before sending.

___

## Version 4.1.0

### App Center Crashes

* **[Fix]** Fix removing throwable files after rewriting error logs due to small database size.

### App Center Distribute

* **[Feature]** Add `onNoReleaseAvailable` callback to DistributeListener.
* **[Fix]** Fix a crash when the app is trying to open the system settings screen from the background.
* **[Fix]** Fix browser opening when using a private distribution group on Android 11.

___

## Version 4.0.0

### App Center

* **[Breaking change]** Bumping the minimum Android SDK version to 21 API level (Android 5.0), because old Android versions do not support root certificate authority used by App Center and would not get CA certificates updates anymore.

### App Center Crashes

* **[Feature]** Convert the `saveUncaughtException` method to public and return error log identifier when calling it.

### App Center Push

App Center Push has been removed from the SDK and will be [retired on December 31st, 2020](https://devblogs.microsoft.com/appcenter/migrating-off-app-center-push/). 
As an alternative to App Center Push, we recommend you migrate to [Azure Notification Hubs](https://docs.microsoft.com/en-us/azure/notification-hubs/notification-hubs-push-notification-overview) by following the [Push Migration Guide](https://docs.microsoft.com/en-us/appcenter/migration/push/).

___

## Version 3.3.1

### App Center Crashes

* **[Fix]** Fix sending attachments with a `null` text value.

___

## Version 3.3.0

### App Center

* **[Fix]** Fix an `IncorrectContextUseViolation` warning when calculating screen size on Android 11.
* **[Fix]** All SQL commands used in SDK are presented as raw strings to avoid any possible static analyzer's SQL injection false alarms.

### App Center Distribute

* **[Fix]** Fix Distribute can't get updates for Realme devices which use Realme UI.

### App Center Distribute Play

App Center Distribute Play is a package with stubbed APIs for Distribute module to avoid Google Play flagging the application for malicious behavior. It must be used only for build variants which are going to be published on Google Play. See the [public documentation](https://docs.microsoft.com/en-us/appcenter/sdk/distribute/android#remove-in-app-updates-for-google-play-builds) for more details about this change.

___

## Version 3.2.2

### App Center

* **[Fix]** Fix possible delays in UI thread when queueing a large number of events.

___

## Version 3.2.1

### App Center Distribute

* **[Fix]** Fix checking updates when application switches from background to foreground if the SDK was started after `onCreate` callback.

___

## Version 3.2.0

### App Center Crashes

* **[Fix]** Remove the multiple attachments warning as that is now supported by the portal.
* **[Fix]** Change minidump filter to use file extension instead of name.
* **[Fix]** Fix removing minidump files when the sending crash report was discarded.

### App Center Distribute

* **[Feature]** Automatically check for update when application switches from background to foreground (unless automatic checks are disabled).
* **[Fix]** Fix checking for updates after disabling the Distribute module while downloading the release.

___

## Version 3.1.0

### App Center Distribute

* **[Feature]** Add a `disableAutomaticCheckForUpdate` API that needs to be called before SDK start in order to turn off automatic check for update. 
* **[Feature]** Add a `checkForUpdate` API to manually check for update.
* **[Fix]** Fix not checking updates on public track if it was ignored on error while initializing in-app update for private track.

___

## Version 3.0.0

### App Center Auth

App Center Auth is [retired](https://aka.ms/MBaaS-retirement-blog-post) and has been removed from the SDK.

### App Center Data

App Center Data is [retired](https://aka.ms/MBaaS-retirement-blog-post) and has been removed from the SDK.

### App Center

* **[Fix]** Fix infinite recursion when handling encryption errors.

### App Center Crashes

* **[Fix]** Fix incorrect app version when an NDK crash is sent after updating the app.
* **[Behavior change]** Change the path to the minidump directory to use a subfolder in which the current contextual data (device information, etc.) is saved along with the .dmp file.

### App Center Distribute

* **[Feature]** Add `setUpdateTrack`(and `getUpdateTrack`) method to be able to explicitly set either `UpdateTrack.PRIVATE` or `UpdateTrack.PUBLIC` update track. By default, a public distribution group is used. **Breaking change**: To allow users to access releases of private groups you now need to migrate your application to call `Distribute.setUpdateTrack(UpdateTrack.PRIVATE)` before the SDK start. Please read the documentation for more details.
* **[Fix]** Avoid opening browser to check for sign-in information after receiving an SSL error while checking for app updates (which often happens when using a public WIFI).
* **[Fix]** When in-app update permissions become invalid and need to open browser again, updates are no longer postponed after sign-in (if user previously selected the action to postpone for a day).
* **[Fix]** Fix a possible deadlock when activity resumes during background operation for some `Distribute` public APIs like `Distribute.isEnabled()`.

___

## Version 2.5.1

### App Center Crashes

* **[Fix]** Validate error attachment size to avoid server error or out of memory issues (using the documented limit which is 7MB).

___

## Version 2.5.0

### App Center Crashes

* **[Feature]** Add the `Crash.trackError` method to send handled errors (with optional properties and attachments).

### App Center Distribute

* **[Fix]** Fix an in-app update caching issue, where the same version was installed constantly after the 1st successful update (or also if the download was canceled).

___

## Version 2.4.1

### App Center Distribute

* **[Fix]** Fix a crash and improve logging when downloading an update fails on Android 5+.

___

## Version 2.4.0

### App Center Crashes

* **[Behavior change]** Deprecate and remove insecure implementation of `ErrorReport.getThrowable()`, which now always returns `null`. Use the new `ErrorReport.getStackTrace()` as an alternative.

### App Center Data

* **[Fix]** Reduced retries on Data-related operations to fail fast and avoid the perception of calls "hanging".

### App Center Distribute

* **[Fix]** Downloading in-app update APK file has been failing on Android 4.x since TLS 1.2 has been enforced early September. The file is now downloaded using HTTPS direct connection when running on Android 4 instead of relying on system's download manager.
* **[Breaking change]** If your `minSdkVersion` is lower than `19`, Android requires the `WRITE_EXTERNAL_STORAGE` permission to store new downloaded updates. Please refer to the updated documentation site for detailed instructions. This is related to the download fix.

___

## Version 2.3.0

### App Center Auth

* **[Feature]** App Center Auth logging now includes MSAL logs.
* **[Fix]** Redirect URIs are now hidden in logs.

### App Center Crashes

* **[Feature]** Catch "low memory warning" and provide the API to check if it has happened in last session: `Crashes.hasReceivedMemoryWarningInLastSession()`.

### App Center Push

* **[Fix]** Fix confusing information log about the availability of the Firebase SDK.
* **[Fix]** Fix sending the push installation log after delayed start.

___

## Version 2.2.0

### App Center

* **[Fix]** Remove unsecure UUID fallback when UUID generation theorically fails, in reality it never fails.
* **[Fix]** Check for running in App Center Test will now work when using AndroidX instead of the support library.
* **[Feature]** Add `AppCenter.isRunningInAppCenterTestCloud` to provide method to check if the application is running in Test Cloud.

### App Center Crashes

* **[Fix]** The in memory cache of error reports is now cleared when disabling Crashes.

### App Center Data

* **[Feature]** Add support for offline list of documents.
* **[Feature]** Change the default time-to-live (TTL) from 1 day to infinite (never expire).
* **[Fix]** Fix `isExpired` method in `LocalDocument` for incorrect handling of the `TimeToLive.INFINITE` value. 
* **[Feature]** Add `ReadOptions` parameter to the `list` API.
* **[Feature]** Serialize `null` document values.
* **[Fix]** Fix declaring `gson` as a build time dependency instead of runtime.
* **[Fix]** Allow null for `ReadOptions` and `WriteOptions` parameters.

___

## Version 2.1.0

### App Center

* **[Fix]** Handle incorrect usage of `AppCenter.setLogUrl` API to provide readable error message.
* **[Fix]** Fix decrypting values that have been stored for more than a year (such as the in-app update token).

### App Center Analytics

* **[Feature]** Support setting latency of sending events via `Analytics.setTransmissionInterval`.

### App Center Auth

* **[Feature]** Expose the ID Token and Access Token (as raw JWT format) in the `UserInformation` object returned from the sign-in method.
* **[Fix]** Fix missing proguard rules so that the app does not have to specify them.
* **[Fix]** Fix crash on silently refreshing token if initialization of MSAL fails.
* **[Fix]** Fix sign-in before start auth service never ends and blocks every next try.
* **[Breaking change]** The `UserInformation` class has been moved from the `appcenter` module to the `appcenter-auth` module and must now be imported as `import com.microsoft.appcenter.auth.UserInformation`.

### App Center Data

* **[Fix]** Fix an issue where invalid characters in the document ID are accepted at creation time but causing errors while trying to read or delete the document. The characters are `#`, `\`, `/`, `?`, and all whitespaces.

### App Center Crashes

* **[Fix]** Fix a crash that could sometimes occur while processing native crash reports.

### App Center Distribute

* **[Feature]** Add `Distribute.setEnabledForDebuggableBuild(boolean)` method to allow in-app updates in debuggable builds.
* **[Fix]** Fix duplicate in-app update dialog when restarting (or switching) activity quickly after clicking download. Also fixes a crash when choosing "Ask me in a day" in the duplicate dialog.
* **[Fix]** Fix a crash that could occur when downloading the update with a customized dialog and then calling `Distribute.notifyUserConfirmation(UpdateAction.POSTPONE)` right after calling `Distribute.notifyUserConfirmation(UpdateAction.UPDATE)`.
* **[Fix]** Fix a crash that could occur while trying to open the browser on some devices.

### App Center Push

* **[Fix]** Update Firebase dependency and AppCenter push logic to avoid a runtime issue with the latest Firebase messaging version 18.0.0.

___

## Version 2.0.0

Version 2 of the App Center SDK includes two new modules: Auth and Data.

### AppCenterAuth

 App Center Auth is a cloud-based identity management service that enables developers to authenticate application users and manage user identities. The service integrates with other parts of App Center, enabling developers to leverage the user identity to view user data in other services and even send push notifications to users instead of individual devices.

### AppCenterData

The App Center Data service provides functionality enabling developers to persist app data in the cloud in both online and offline scenarios. This enables you to store and manage both user-specific data as well as data shared between users and across platforms.

### AppCenterCrashes

* **[Feature]** After calling `Auth.signIn`, the next crashes are associated with an `accountId` corresponding to the signed in user. This is a different field than the `userId` set by `AppCenter.setUserId`. Calling `Auth.signOut` stops the `accountId` association for the next crashes.

### AppCenterDistribute

* **[Fix]** Fix in-app updates not working on new Samsung devices.

### AppCenterPush

* **[Feature]** After calling `Auth.signIn`, the push installation is associated to the signed in user with an `accountId` and can be pushed by using the `accountId` audience. This is a different field than the `userId` set by `AppCenter.setUserId`. The push installation is also updated on calling `Auth.signOut` to stop the association.
* **[Fix]** Fix updating push installation when setting or unsetting the user identifier by calling `AppCenter.setUserId`.

___

## Version 1.11.4

### AppCenter

* **[Fix]** Fix network connection state tracking issue, which prevented sending data in some restricted networks.
* **[Fix]** Fix possible deadlock on changing network connection state.

### AppCenterDistribute

* **[Fix]** Fix in-app updates not working on devices using Xiaomi MIUI from versions 10 and above.

___

## Version 1.11.3

### AppCenter

* **[Fix]** The SDK normally disables storing and sending logs when SQLite is failing instead of crashing the application. New SQLite APIs were introduced in version 1.9.0 and the new API exceptions were not caught, this is now fixed.

### AppCenterDistribute

* **[Fix]** Fix exception if we receive deep link intent with setup failure before `onStart`.
* **[Fix]** Fix checking updates for applications installed on corporate-owned single-use devices.

___

## Version 1.11.2

### AppCenter

* **[Fix]** Fix TLS 1.2 configuration for some specific devices running API level <21. The bug did not affect all devices running older API levels, only some models/brands, and prevented any data from being sent.

### AppCenterAnalytics

* **[Fix]** Extend the current session instead of starting a new session when sending events from the background. Sessions are also no longer started in background by sending an event or a log from another service such as push, as a consequence the push registration information will be missing from crash events information.

### AppCenterDistribute

* **[Fix]** Fix issue with forcing Chrome to open links when other browsers are the default.

___

## Version 1.11.0

### AppCenter

* **[Feature]** Allow users to set userId that applies to crashes, error and push logs. This feature adds an API, but is not yet supported on the App Center backend.
* **[Fix]** Do not delete old logs when trying to add a log larger than the maximum storage capacity.
* **[Fix]** Fix error detection of `setMaxStorageSize` API if database uses custom page size.
* **[Fix]** Fix minimum storage size verification to match minimum possible value.
* **[Fix]** Fix disabling logging of network state changes according to `AppCenter.getLogLevel`.
* **[Fix]** Fix logs duplication on unstable network.

### AppCenterCrashes

* **[Fix]** Fix a bug where crash data file could leak when the database is full.

### AppCenterPush

* **[Fix]** Fix push foreground listener after re-enabling push service.

___

## Version 1.10.0

### AppCenterAnalytics

* **[Feature]** Add API to specify event persistence priority.

### AppCenterCrashes

* **[Fix]** Preventing stack overflow crash while reading a huge throwable file.

___

## Version 1.9.0

### AppCenter

* **[Feature]** Add a `setMaxStorageSize` API which allows setting a maximum size limit on the local SQLite storage. Previously, up to 300 logs were stored of any size. The default value is 10MB.
* **[Security]** To enforce TLS 1.2 on all HTTPS connections the SDK makes, we are dropping support for API level 15 (which supports only TLS 1.0), the minimum SDK version thus becomes 16. Previous versions of the SDK were already using TLS 1.2 on API level 16+.
* **[Bug fix]** Fix validating and discarding `NaN` and infinite double values when calling `setCustomProperties`.

### AppCenterAnalytics

* **[Feature]** Add `pause`/`resume` APIs which pause/resume sending Analytics logs to App Center.
* **[Feature]** Add support for typed properties. Note that these APIs still convert properties back to strings on the App Center backend. More work is needed to store and display typed properties in the App Center portal. Using the new APIs now will enable future scenarios, but for now the behavior will be the same as it is for current event properties.
* **[Feature]** Preparation work for a future change in transmission protocol and endpoint for Analytics data. There is no impact on your current workflow when using App Center.

___

## Version 1.8.0

### AppCenterCrashes

* **[Fix]** Fix a bug where some initialize operations were executed twice.
* **[Fix]** Fix a bug where device information could be null when reading the error report client side.

### AppCenterDistribute

* **[Fix]** Fix a crash that could happen when starting the application.

### AppCenterAnalytics

* **[Feature]** Preparation work for a future change in transmission protocol and endpoint for Analytics data. There is no impact on your current workflow when using App Center.

___

## Version 1.7.0

### AppCenterAnalytics

- **[Feature]** Preparation work for a future change in transmission protocol and endpoint for Analytics data. There is no impact on your current workflow when using App Center.

### AppCenterPush

The Firebase messaging SDK is now a dependency of the App Center Push SDK to be able to support Android P and also prevent features to break after April 2019 based on [this announcement](https://firebase.googleblog.com/2018/04/time-to-upgrade-from-gcm-to-fcm.html).

You need to follow [some migration steps](https://docs.microsoft.com/en-us/appcenter/sdk/push/migration/android) after updating the SDK to actually use Firebase instead of the manual registration mechanism that we are providing. The non Firebase mechanism still works after updating the SDK but you will see a deprecation message, but this will not work on Android P devices until you migrate.

After updating the app to use Firebase, you will also no longer see duplicate notifications when uninstalling and reinstalling the app on the same device and user.

___

## Version 1.6.1

### AppCenter

- **[Feature]** Preparation work for a future change in transmission protocol and endpoint for Analytics data. There is no impact on your current workflow when using App Center.
- **[Improvement]** Enable TLS 1.2 on API levels where it's supported but not enabled by default (API level 16-19, this became a default starting API level 20). Please note we still support Android API level 15 and it uses TLS 1.0.
- **[Improvement]** Gzip is used over HTTPS when request size is larger than 1.4KB.
- **[Fix]** Fix a crash when disabling a module at the same time logs are sent.
- **[Fix]** Fix pretty print JSON in Android P when verbose logging is enabled.

### AppCenterCrashes

- **[Feature]** Enable reporting C/C++ crashes when [Google Breakpad](https://github.com/google/breakpad) is used in the application (Google Breakpad is not distributed by App Center). Please note that there is still work to be done to stabilize this feature in App Center. Stay tuned with our [Changelog](https://docs.microsoft.com/en-us/appcenter/general/changelog) to get updates on NDK crashes support.

___

## Version 1.5.1

### AppCenter

* **[Fix]** Fix a crash when network state changes at same time as SDK initializing.
* **[Fix]** Fix crashes when trying to detect we run on instrumented test environment.
* **[Fix]** Fix a deadlock when setting wrapper SDK information or setting log url while other channel operations performed such as when Crashes is starting.

### AppCenterCrashes

* **[Fix]** Fix reporting crash when process name cannot be determined.

### AppCenterPush

* **[Fix]** Fix notification text being truncated when large and now supports multi-line.

___

## Version 1.5.0

### AppCenterAnalytics

* **[Improvement]** Analytics now allows a maximum of 20 properties by event, each property key and value length can be up to 125 characters long.

### AppCenterPush

* **[Feature]** Configure default notification icon and color using meta-data.
* **[Fix]** Fixes the google.ttl field being considered custom data.
* **[Fix]** Fixes push notification not displayed if Google Play Services too old on the device.
* **[Fix]** Don't crash the application when invalid notification color is pushed.

___

## Version 1.4.0

### AppCenterDistribute

* **[Feature]** Add Session statistics for distribution group.

___

## Version 1.3.0

### AppCenterDistribute

* **[Feature]** Use tester app to enable in-app updates if it's installed.
* **[Feature]** Add reporting of downloads for in-app update.
* **[Improvement]** Add distribution group to all logs that are sent.

___

## Version 1.2.0

### AppCenter

* **[Fix]** Fix events association with crashes.
* **[Fix]** Fix network state detection.
* **[Fix]** Don't retry sending logs on HTTP error 429.
* **[Fix]** Some logs were not sent or discarded correctly on AppCenter enabled/disabled state changes.

### AppCenterCrashes

* **[Improvement]** Increase attachment file size limit from 1.5MB to 7MB.

### AppCenterPush

* **[Fix]** Fix a crash on Android 8.0 (exact version, this does not happen in 8.1) where having an adaptive icon (like launcher icon) would cause crash of the entire system U.I. on push. On Android 8.0 we replace the adaptive icon by a placeholder icon (1 black pixel) to avoid the crash, starting Android 8.1 the adaptive icon is displayed without fallback.

___

## Version 1.1.0

### AppCenter

* **[Feature]** SDK modules can be skipped from being started automatically without code modification during instrumented tests. The SDK now reads `APP_CENTER_DISABLE` variable from `InstrumentationRegistry.getArguments()` and will not start any module if the value is `All` or will just skip starting the services described by a **comma separated list** of the services to exclude from being started. Valid service names for the variable are `Analytics`, `Crashes`, `Distribute` or `Push`. The modules are always started if instrumentation context is not available (like when you build and launch your application normally).

### AppCenterCrashes

* **[Fix]** Fix a crash when sending an attachment larger than 1.4MB. The SDK is still unable to send large attachments in this release but now it does not crash anymore. An error log is printed instead.
* **[Improvement]** Allow wrapper SDKs such as Xamarin to report a managed exception (for example for .NET stack traces) while still saving the exception for client side report as Java Throwable (so the original exception can be read from client side after restart by using the SDK).

### AppCenterDistribute

* **[Improvement]** Updated translations.
* **[Improvement]** Users with app versions that still use Mobile Center can directly upgrade to versions that use this version of App Center, without the need to reinstall.

### AppCenterPush

* **[Improvement]** The Firebase SDK dependency is now optional. If Firebase SDK is not available at runtime, the push registers and generate notifications using only App Center SDK. The Firebase application and servers are still used whether the Firebase SDK is installed into the application or not.

  * The SDK is still compatible with `apply plugin: 'com.google.gms.google-services'` and `google-services.json`, but if you don't use Firebase besides App Center, you can replace that plugin and the json file by a call to `Push.setSenderId` before `AppCenter.start`. The **Sender ID** can be found on the **Cloud Messaging** tab of your Firebase console project settings (same place as the **Server Key**).
  * The SDK is still compatible with `"com.google.firebase:firebase-messaging:$version"` lines. But if you don't use Firebase besides App Center, you can now remove these dependencies.

___

## Version 1.0.0

### General Availability (GA) Announcement.

This version contains **breaking changes** due to the renaming from Mobile Center to App Center. In the unlikely event there was data on the device not sent prior to the update, that data will be discarded.

### AppCenter

* The SDK has been rebranded from Mobile Center to App Center. Please follow [the migration guide](https://review.docs.microsoft.com/en-us/appcenter/sdk/sdk-migration/android?branch=appcenter-ga) to update from an earlier version of Mobile Center SDK.

### AppCenterDistribute

* **[Fix]** The view release notes button was not correctly hidden when no release notes were available.
* **[Fix]** Added missing translations for failed to enable in-app update dialog title and buttons. The main message however is not localized yet as it's extracted from a REST API text response.
* **[Known issue]** When updating an application that uses Mobile Center SDK using the in-app update dialog to an application version that uses AppCenter SDK version, the browser will be re-opened and will fail. User will need to re-install the application from the App Center portal.

___

## Version 0.13.0

* Localize in-app update texts, see [this folder](https://github.com/Microsoft/mobile-center-sdk-android/tree/develop/sdk/mobile-center-distribute/src/main/res) for a list of supported languages.
* When in-app updates are disabled because of side-loading, a new dialog will inform user instead of being stuck on a web page. Dialog actions offer ignoring in-app updates or following a link to re-install from the portal. This new dialog has texts that are not localized yet.
* Fix a bug where a failed version check could trigger reopening the browser in failure to enable in-app updates.
* Add `MobileCenter.getSdkVersion()` API to check Mobile Center SDK version at runtime.

___

## Version 0.12.0

- **[Feature]** New feature that allows to share your applications to anyone with public link.

- **[MISC]** When you update to this release, there will be **potential data loss** if an application installed with previous versions of MobileCenter SDK on devices that has pending logs which are not sent to server yet at the time of the application is being updated.

___

## Version 0.11.2

* Truncate event name and properties automatically instead of skipping them.
* Russian localization for in-app update texts.

___

## Version 0.11.1

Fix a regression in in-app updates from [version 0.11.0](https://github.com/Microsoft/mobile-center-sdk-android/releases/tag/0.11.0) where we could show unknown sources dialog on Android 8 if targeting older versions and unknown sources enabled.

Actually in that scenario, we can't detect if unknown sources are enabled and will just skip that dialog, system dialog will be shown at install time instead.

___

## Version 0.11.0

### Strict mode

This release focuses on fixing strict mode issues (including Android 8 ones).

Since strict mode checks if you spend time reading storage on U.I. thread we had to make the following APIs asynchronous and is thus a **breaking change**:

* `{AnyClass}.isEnabled()`
* `MobileCenter.getInstallId()`
* `Crashes.hasCrashedInLastSession()`

Those APIs returns a `MobileCenterFuture` object that is used to monitor the result, you can either use `get()` or `thenAccept(MobileCenterConsumer)` to either block or get the result via callback.

For symmetry purpose, `{AnyClass}.setEnabled(boolean)` also return a `MobileCenterFuture` object but most users don't need to monitor the result of the operation (consistency of calls sequence is guaranteed even if you don't wait for the change to be persisted).

Also `Crashes.getLastSessionCrashReport` was already asynchronous but signature changed to use the new `MobileCenterFuture` object.

`MobileCenterFuture` is similar to Java 8 `CompletableFuture` but works on Java 7 on any API level and has limited number of methods and does not throw exceptions (and executes the `thenAccept` callback in the U.I. thread).

### Other changes

* Fix a bug on Android 8 where network state could be detected as disconnected while network is available.
* Fix showing unknown sources warning dialog on Distribute on Android 8.
* Update Firebase SDK dependencies in Push to 11.0.2 to avoid conflict with Firebase recent getting started instructions.
* Update internal crash code to make it more compatible with Xamarin.Android and possibly future wrapper SDKs.

___

## Version 0.10.0

* Add `MobileCenter.setCustomProperties` API to segment audiences.
* Fix push and distribute notifications on Android 8 when targeting API level 26.
* Add a new method `Push.checkLaunchedFromNotification` to use in `onNewIntent` if `launchMode` of the activity is not standard to fix push listener when clicking on background push and recycling the activity.
* Fix crashing when calling `{AnyService}.isEnabled()` / or `setEnabled` before `MobileCenter.start`, now always return false before start.
* Fix a bug where 2 sessions could be reported at once when resuming from background.

___

## Version 0.9.0

Add `getErrorAttachments` callback to CrashesListener.

___

## Version 0.8.1

Fix a memory leak in HTTP client.

___

## Version 0.8.0

* Add network state debug logs.
* Add push module relying on Firebase to push notifications to the users of your application.

___

## Version 0.7.0

This version contains bug fixes, improvements and new features.

### Analytics

* **[Misc]** Events have some validation and you will see the following in logs:

    * An error if the event name is null, empty or longer than 256 characters (event is not sent in that case).
    * A warning for invalid event properties (the event is sent but without invalid properties):

       * More than 5 properties per event (in that case we send only 5 of them and log warnings).
       * Property key null, empty or longer than 64 characters.
       * Property value null or longer than 64 characters.

### Distribute

* **[Feature]** New Distribute listener to provide an ability of in-app update customization.
* **[Feature]** New default update dialog with release notes view.
* **[Bug fix]** Fix a crash when failing to download a mandatory update while showing progress dialog.
* **[Bug fix]** Fix duplicate update dialog when a new release is detected after restarting and processing the current update.

___

## Version 0.6.1

- **[Bug fix]** Fix a crash that could happen when application going to background while progress dialog on mandatory update download was displayed.
- **[Bug fix]** Fix a bug where progress dialog could be stuck at 100%.
- **[Improvement]** Offline cache for update dialog.

___

## Version 0.6.0

- **[Feature]** New service called `Distribute` to enable in-app updates for your Mobile Center builds.
- **[Improvement]** The improvement to wait up to 5 seconds for flushing logs to storage on crash is now active even if the Crashes feature is not used.
- **[Bug fix]** `401` HTTP errors (caused by invalid `appSecret`) were retried as a recoverable error. They are now considered unrecoverable.
- **[Misc]** A new log is sent to server when `MobileCenter` is started with the list of `MobileCenter` services that are used in the application.
- **[Misc]** Renamed `setServerUrl` to `setLogUrl`.

___

## Version 0.5.0

**Breaking change**: Remove Crashes APIs related to attachments as it's not supported by backend yet.

___

## Version 0.4.0

- Most of the crash processing is now happening on a background thread when the application restarts, solving multiple strict mode policy issues.
  - As a consequence, the `getLastSessionCrashReport` is now an asynchronous function with a callback (**breaking change**).
- Fix Proguard configuration inside the main AAR file, no Proguard configuration required on application side.
- Fix a race condition crash inside HTTP channel management when counting pending logs.
- Fix other race conditions in HTTP channel management that could lead to inconsistent behavior.
- Fix crash when the default ASyncTask thread pool is saturated when sending HTTP logs (now retries later).
- `StackOverflowError` throwable object for client side inspection is now truncated to `256` frames.
- App secret is now obfuscated in logs when setting verbose log level.
- Threads where crash callbacks are executed is now documented with the support annotations and the behavior is now consistent (either always UI thread or always worker thread depending on the callback).

___

## Version 0.3.3

- Fix a bug where `CrashesListener.onBeforeSending` or `CrashesListener.onSendingFailed` could not be called.
- Truncate `StackOverFlowError` to 256 frames (128 at start and 128 at end) to allow them being reported.
- Retry more https errors due to transient ssl failures when the client or server connectivity is bad.
- On crash, wait 5 seconds for local storage to flush other pending events to disk so that they are not lost.

___

## Version 0.3.2

- Fix empty text attachment being sent along with a binary only attachment.
- Fix logs when enabling or disabling MobileCenter.
- Fix debug logs for user confirmation callbacks.
- Add possibility to add raw stack trace for Xamarin.

___

## Version 0.3.1

- Fix/improve SDK logging.
- Don't validate appSecret against UUID format anymore (server validates appSecret).
- Allow wrapper SDK such as Xamarin to store additional crash data file.

___

## Version 0.3.0

- Rename `initialize` to `configure` in `MobileCenter` methods and logs.
- Fix null pointer exception when disabling a service during an HTTP call.

___

## Version 0.2.0

- Rename Sonoma to MobileCenter.
- Fix a bug that caused crashes to be sent twice if calling Crashes.setEnabled(true) while already enabled.
- New logs in assert level for successful SDK initialization or failed to initialize.
- Allow wrapper SDKs such as Xamarin to label an exception as being generated by the wrapper SDK.

___

## Version 0.1.4

- Remove trackPage/trackException from public APIs and disable automatic page tracking.
- Add assert level logs and a new NONE constant to disable all logs included assert ones.

___

## Version 0.1.3

Refactoring to solve Xamarin bindings issues.

___

## Version 0.1.2

- start_session is sent without sending any page or event
- start_session is sent immediately if re-enabling analytics module while in foreground (only if core was enabled though)

___

## Version 0.1.1

- Calls to SQLite are now asynchronous.
- Fix corner cases in new session detection, especially for single activity applications.

___

## Version 0.1.0

First release of the Sonoma SDK for Android.<|MERGE_RESOLUTION|>--- conflicted
+++ resolved
@@ -8,11 +8,8 @@
 
 ### App Center Distribute
 
-<<<<<<< HEAD
 * **[Fix]** Fix NullPointerExceptions occurring in Distribute module when dialogs were intended to be shown.
-=======
 * **[Fix]** Fix a crash when download manager application was disabled.
->>>>>>> dce2594d
 * **[Fix]** Fix showing the title in the push notification while downloading a new release.
 
 ### App Center Crashes
