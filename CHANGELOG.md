# App Center SDK for Android Change Log

## Version 4.4.3 (Under active development)

### App Center Crashes

* **[Fix]** Add exception null check for `Crashes.trackError` API.

### App Center Distribute

* **[Fix]** Fix checking a new release if the application was already updated before.
<<<<<<< HEAD
* **[Fix]** Fix superfluous register/unregister receiver for installing new release.
=======
* **[Fix]** Fix show custom in-app update dialog after opening release details.
>>>>>>> ea8152b8

### App Center Distribute Play

* **[Fix]** Add missing `Distribute.addStores` API.
* **[Known issue]** After the first in-app update App Center doesn't indicate the next releases. Use a [workaround](https://github.com/microsoft/appcenter-sdk-android/issues/1594#issuecomment-1006313019) to avoid this issue.

___

## Version 4.4.2

### App Center

* **[Fix]** Fix print logs with `ASSERT` level.
* **[Fix]** Fix a crash during trying to get `startServiceLog` from the database after upgrading App Center SDK from the old versions.

### App Center Distribute

* **[Fix]** Fix missing required flag on Android 31 API for `PendingIntent` which is used for starting the process of installing a new release.

___

## Version 4.4.1

### App Center

* **[Breaking change]** Remove `AppCenter.setCustomProperties` API.
* **[Fix]** Remove `android.support.test.InstrumentationRegistry` string that caused an error when checking applications on availability of android support libraries.
* **[Feature]** Add `AppCenter.setCountryCode(string)` API to set the country code manually.

### App Center Analytics

* **[Feature]** Increase the interval between sending logs from 3 to 6 seconds for the backend load optimization.
* **[Feature]** Add `Analytics.enableManualSessionTracker` and `Analytics.startSession` APIs for tracking session manually.
* **[Feature]** Add `AppCenter.setLogger` API to set custom logger.

### App Center Distribute

* **[Feature]** Remove the download manager task if the download doesn't start within 10 seconds.
* **[Feature]** Replace installing a new release using the deprecated intent action [ACTION_INSTALL_PACKAGE](https://developer.android.com/reference/android/content/Intent#ACTION_INSTALL_PACKAGE) with the `PackageInstaller` API.
* **[Feature]** Add sumcheck on the downloaded file before starting the install process.
* **[Fix]** Fix a crash after discarding the installation if the download of a new release was interrupted in the previous application start and resumed in the current one.

___

## Version 4.3.1

### App Center

* **[Feature]** Add `Distribute.addStores(stores)` API for adding local stores or installers which should allow in-app updates.
* **[Feature]** Improved `AES` token encryption algorithm using `Encrypt-then-MAC` data authentication approach.

### App Center Distribute

* **[Fix]** Fix a rare deadlock case when a new version starts downloading and at the same moment the download status is checked.
* **[Fix]** Fix passing pending intent flag for a completed download notification on Android lower then 23 API.

___

## Version 4.2.0

### App Center

* **[Fix]** Remove old support libraries for compatibility with apps without enabled Jetifier tool. 
* **[Feature]** Add a `AppCenter.setNetworkRequestsAllowed(bool)` API to block any network requests without disabling the SDK.

### App Center Distribute

* **[Fix]** Fix crash during downloading a new release when `minifyEnabled` settings is `true`.
* **[Fix]** Add a missing tag `android:exported` to the manifest required for Android 12.

___

## Version 4.1.1

### App Center Distribute Play

* **[Fix]** Fix `onNoReleaseAvailable` callback signature.

### App Center Distribute

* **[Fix]** Fix `NullPointerException` occurring when settings dialog was intended to be shown, but there is no foreground activity at that moment.
* **[Fix]** Fix a crash when download manager application was disabled.
* **[Fix]** Fix showing the title in the push notification while downloading a new release.

### App Center Crashes

* **[Fix]** Fix formatting of stack trace in the `ErrorReport`.
* **[Fix]** Fix setting `userId` value in NDK crashes before sending.

___

## Version 4.1.0

### App Center Crashes

* **[Fix]** Fix removing throwable files after rewriting error logs due to small database size.

### App Center Distribute

* **[Feature]** Add `onNoReleaseAvailable` callback to DistributeListener.
* **[Fix]** Fix a crash when the app is trying to open the system settings screen from the background.
* **[Fix]** Fix browser opening when using a private distribution group on Android 11.

___

## Version 4.0.0

### App Center

* **[Breaking change]** Bumping the minimum Android SDK version to 21 API level (Android 5.0), because old Android versions do not support root certificate authority used by App Center and would not get CA certificates updates anymore.

### App Center Crashes

* **[Feature]** Convert the `saveUncaughtException` method to public and return error log identifier when calling it.

### App Center Push

App Center Push has been removed from the SDK and will be [retired on December 31st, 2020](https://devblogs.microsoft.com/appcenter/migrating-off-app-center-push/). 
As an alternative to App Center Push, we recommend you migrate to [Azure Notification Hubs](https://docs.microsoft.com/en-us/azure/notification-hubs/notification-hubs-push-notification-overview) by following the [Push Migration Guide](https://docs.microsoft.com/en-us/appcenter/migration/push/).

___

## Version 3.3.1

### App Center Crashes

* **[Fix]** Fix sending attachments with a `null` text value.

___

## Version 3.3.0

### App Center

* **[Fix]** Fix an `IncorrectContextUseViolation` warning when calculating screen size on Android 11.
* **[Fix]** All SQL commands used in SDK are presented as raw strings to avoid any possible static analyzer's SQL injection false alarms.

### App Center Distribute

* **[Fix]** Fix Distribute can't get updates for Realme devices which use Realme UI.

### App Center Distribute Play

App Center Distribute Play is a package with stubbed APIs for Distribute module to avoid Google Play flagging the application for malicious behavior. It must be used only for build variants which are going to be published on Google Play. See the [public documentation](https://docs.microsoft.com/en-us/appcenter/sdk/distribute/android#remove-in-app-updates-for-google-play-builds) for more details about this change.

___

## Version 3.2.2

### App Center

* **[Fix]** Fix possible delays in UI thread when queueing a large number of events.

___

## Version 3.2.1

### App Center Distribute

* **[Fix]** Fix checking updates when application switches from background to foreground if the SDK was started after `onCreate` callback.

___

## Version 3.2.0

### App Center Crashes

* **[Fix]** Remove the multiple attachments warning as that is now supported by the portal.
* **[Fix]** Change minidump filter to use file extension instead of name.
* **[Fix]** Fix removing minidump files when the sending crash report was discarded.

### App Center Distribute

* **[Feature]** Automatically check for update when application switches from background to foreground (unless automatic checks are disabled).
* **[Fix]** Fix checking for updates after disabling the Distribute module while downloading the release.

___

## Version 3.1.0

### App Center Distribute

* **[Feature]** Add a `disableAutomaticCheckForUpdate` API that needs to be called before SDK start in order to turn off automatic check for update. 
* **[Feature]** Add a `checkForUpdate` API to manually check for update.
* **[Fix]** Fix not checking updates on public track if it was ignored on error while initializing in-app update for private track.

___

## Version 3.0.0

### App Center Auth

App Center Auth is [retired](https://aka.ms/MBaaS-retirement-blog-post) and has been removed from the SDK.

### App Center Data

App Center Data is [retired](https://aka.ms/MBaaS-retirement-blog-post) and has been removed from the SDK.

### App Center

* **[Fix]** Fix infinite recursion when handling encryption errors.

### App Center Crashes

* **[Fix]** Fix incorrect app version when an NDK crash is sent after updating the app.
* **[Behavior change]** Change the path to the minidump directory to use a subfolder in which the current contextual data (device information, etc.) is saved along with the .dmp file.

### App Center Distribute

* **[Feature]** Add `setUpdateTrack`(and `getUpdateTrack`) method to be able to explicitly set either `UpdateTrack.PRIVATE` or `UpdateTrack.PUBLIC` update track. By default, a public distribution group is used. **Breaking change**: To allow users to access releases of private groups you now need to migrate your application to call `Distribute.setUpdateTrack(UpdateTrack.PRIVATE)` before the SDK start. Please read the documentation for more details.
* **[Fix]** Avoid opening browser to check for sign-in information after receiving an SSL error while checking for app updates (which often happens when using a public WIFI).
* **[Fix]** When in-app update permissions become invalid and need to open browser again, updates are no longer postponed after sign-in (if user previously selected the action to postpone for a day).
* **[Fix]** Fix a possible deadlock when activity resumes during background operation for some `Distribute` public APIs like `Distribute.isEnabled()`.

___

## Version 2.5.1

### App Center Crashes

* **[Fix]** Validate error attachment size to avoid server error or out of memory issues (using the documented limit which is 7MB).

___

## Version 2.5.0

### App Center Crashes

* **[Feature]** Add the `Crash.trackError` method to send handled errors (with optional properties and attachments).

### App Center Distribute

* **[Fix]** Fix an in-app update caching issue, where the same version was installed constantly after the 1st successful update (or also if the download was canceled).

___

## Version 2.4.1

### App Center Distribute

* **[Fix]** Fix a crash and improve logging when downloading an update fails on Android 5+.

___

## Version 2.4.0

### App Center Crashes

* **[Behavior change]** Deprecate and remove insecure implementation of `ErrorReport.getThrowable()`, which now always returns `null`. Use the new `ErrorReport.getStackTrace()` as an alternative.

### App Center Data

* **[Fix]** Reduced retries on Data-related operations to fail fast and avoid the perception of calls "hanging".

### App Center Distribute

* **[Fix]** Downloading in-app update APK file has been failing on Android 4.x since TLS 1.2 has been enforced early September. The file is now downloaded using HTTPS direct connection when running on Android 4 instead of relying on system's download manager.
* **[Breaking change]** If your `minSdkVersion` is lower than `19`, Android requires the `WRITE_EXTERNAL_STORAGE` permission to store new downloaded updates. Please refer to the updated documentation site for detailed instructions. This is related to the download fix.

___

## Version 2.3.0

### App Center Auth

* **[Feature]** App Center Auth logging now includes MSAL logs.
* **[Fix]** Redirect URIs are now hidden in logs.

### App Center Crashes

* **[Feature]** Catch "low memory warning" and provide the API to check if it has happened in last session: `Crashes.hasReceivedMemoryWarningInLastSession()`.

### App Center Push

* **[Fix]** Fix confusing information log about the availability of the Firebase SDK.
* **[Fix]** Fix sending the push installation log after delayed start.

___

## Version 2.2.0

### App Center

* **[Fix]** Remove unsecure UUID fallback when UUID generation theorically fails, in reality it never fails.
* **[Fix]** Check for running in App Center Test will now work when using AndroidX instead of the support library.
* **[Feature]** Add `AppCenter.isRunningInAppCenterTestCloud` to provide method to check if the application is running in Test Cloud.

### App Center Crashes

* **[Fix]** The in memory cache of error reports is now cleared when disabling Crashes.

### App Center Data

* **[Feature]** Add support for offline list of documents.
* **[Feature]** Change the default time-to-live (TTL) from 1 day to infinite (never expire).
* **[Fix]** Fix `isExpired` method in `LocalDocument` for incorrect handling of the `TimeToLive.INFINITE` value. 
* **[Feature]** Add `ReadOptions` parameter to the `list` API.
* **[Feature]** Serialize `null` document values.
* **[Fix]** Fix declaring `gson` as a build time dependency instead of runtime.
* **[Fix]** Allow null for `ReadOptions` and `WriteOptions` parameters.

___

## Version 2.1.0

### App Center

* **[Fix]** Handle incorrect usage of `AppCenter.setLogUrl` API to provide readable error message.
* **[Fix]** Fix decrypting values that have been stored for more than a year (such as the in-app update token).

### App Center Analytics

* **[Feature]** Support setting latency of sending events via `Analytics.setTransmissionInterval`.

### App Center Auth

* **[Feature]** Expose the ID Token and Access Token (as raw JWT format) in the `UserInformation` object returned from the sign-in method.
* **[Fix]** Fix missing proguard rules so that the app does not have to specify them.
* **[Fix]** Fix crash on silently refreshing token if initialization of MSAL fails.
* **[Fix]** Fix sign-in before start auth service never ends and blocks every next try.
* **[Breaking change]** The `UserInformation` class has been moved from the `appcenter` module to the `appcenter-auth` module and must now be imported as `import com.microsoft.appcenter.auth.UserInformation`.

### App Center Data

* **[Fix]** Fix an issue where invalid characters in the document ID are accepted at creation time but causing errors while trying to read or delete the document. The characters are `#`, `\`, `/`, `?`, and all whitespaces.

### App Center Crashes

* **[Fix]** Fix a crash that could sometimes occur while processing native crash reports.

### App Center Distribute

* **[Feature]** Add `Distribute.setEnabledForDebuggableBuild(boolean)` method to allow in-app updates in debuggable builds.
* **[Fix]** Fix duplicate in-app update dialog when restarting (or switching) activity quickly after clicking download. Also fixes a crash when choosing "Ask me in a day" in the duplicate dialog.
* **[Fix]** Fix a crash that could occur when downloading the update with a customized dialog and then calling `Distribute.notifyUserConfirmation(UpdateAction.POSTPONE)` right after calling `Distribute.notifyUserConfirmation(UpdateAction.UPDATE)`.
* **[Fix]** Fix a crash that could occur while trying to open the browser on some devices.

### App Center Push

* **[Fix]** Update Firebase dependency and AppCenter push logic to avoid a runtime issue with the latest Firebase messaging version 18.0.0.

___

## Version 2.0.0

Version 2 of the App Center SDK includes two new modules: Auth and Data.

### AppCenterAuth

 App Center Auth is a cloud-based identity management service that enables developers to authenticate application users and manage user identities. The service integrates with other parts of App Center, enabling developers to leverage the user identity to view user data in other services and even send push notifications to users instead of individual devices.

### AppCenterData

The App Center Data service provides functionality enabling developers to persist app data in the cloud in both online and offline scenarios. This enables you to store and manage both user-specific data as well as data shared between users and across platforms.

### AppCenterCrashes

* **[Feature]** After calling `Auth.signIn`, the next crashes are associated with an `accountId` corresponding to the signed in user. This is a different field than the `userId` set by `AppCenter.setUserId`. Calling `Auth.signOut` stops the `accountId` association for the next crashes.

### AppCenterDistribute

* **[Fix]** Fix in-app updates not working on new Samsung devices.

### AppCenterPush

* **[Feature]** After calling `Auth.signIn`, the push installation is associated to the signed in user with an `accountId` and can be pushed by using the `accountId` audience. This is a different field than the `userId` set by `AppCenter.setUserId`. The push installation is also updated on calling `Auth.signOut` to stop the association.
* **[Fix]** Fix updating push installation when setting or unsetting the user identifier by calling `AppCenter.setUserId`.

___

## Version 1.11.4

### AppCenter

* **[Fix]** Fix network connection state tracking issue, which prevented sending data in some restricted networks.
* **[Fix]** Fix possible deadlock on changing network connection state.

### AppCenterDistribute

* **[Fix]** Fix in-app updates not working on devices using Xiaomi MIUI from versions 10 and above.

___

## Version 1.11.3

### AppCenter

* **[Fix]** The SDK normally disables storing and sending logs when SQLite is failing instead of crashing the application. New SQLite APIs were introduced in version 1.9.0 and the new API exceptions were not caught, this is now fixed.

### AppCenterDistribute

* **[Fix]** Fix exception if we receive deep link intent with setup failure before `onStart`.
* **[Fix]** Fix checking updates for applications installed on corporate-owned single-use devices.

___

## Version 1.11.2

### AppCenter

* **[Fix]** Fix TLS 1.2 configuration for some specific devices running API level <21. The bug did not affect all devices running older API levels, only some models/brands, and prevented any data from being sent.

### AppCenterAnalytics

* **[Fix]** Extend the current session instead of starting a new session when sending events from the background. Sessions are also no longer started in background by sending an event or a log from another service such as push, as a consequence the push registration information will be missing from crash events information.

### AppCenterDistribute

* **[Fix]** Fix issue with forcing Chrome to open links when other browsers are the default.

___

## Version 1.11.0

### AppCenter

* **[Feature]** Allow users to set userId that applies to crashes, error and push logs. This feature adds an API, but is not yet supported on the App Center backend.
* **[Fix]** Do not delete old logs when trying to add a log larger than the maximum storage capacity.
* **[Fix]** Fix error detection of `setMaxStorageSize` API if database uses custom page size.
* **[Fix]** Fix minimum storage size verification to match minimum possible value.
* **[Fix]** Fix disabling logging of network state changes according to `AppCenter.getLogLevel`.
* **[Fix]** Fix logs duplication on unstable network.

### AppCenterCrashes

* **[Fix]** Fix a bug where crash data file could leak when the database is full.

### AppCenterPush

* **[Fix]** Fix push foreground listener after re-enabling push service.

___

## Version 1.10.0

### AppCenterAnalytics

* **[Feature]** Add API to specify event persistence priority.

### AppCenterCrashes

* **[Fix]** Preventing stack overflow crash while reading a huge throwable file.

___

## Version 1.9.0

### AppCenter

* **[Feature]** Add a `setMaxStorageSize` API which allows setting a maximum size limit on the local SQLite storage. Previously, up to 300 logs were stored of any size. The default value is 10MB.
* **[Security]** To enforce TLS 1.2 on all HTTPS connections the SDK makes, we are dropping support for API level 15 (which supports only TLS 1.0), the minimum SDK version thus becomes 16. Previous versions of the SDK were already using TLS 1.2 on API level 16+.
* **[Bug fix]** Fix validating and discarding `NaN` and infinite double values when calling `setCustomProperties`.

### AppCenterAnalytics

* **[Feature]** Add `pause`/`resume` APIs which pause/resume sending Analytics logs to App Center.
* **[Feature]** Add support for typed properties. Note that these APIs still convert properties back to strings on the App Center backend. More work is needed to store and display typed properties in the App Center portal. Using the new APIs now will enable future scenarios, but for now the behavior will be the same as it is for current event properties.
* **[Feature]** Preparation work for a future change in transmission protocol and endpoint for Analytics data. There is no impact on your current workflow when using App Center.

___

## Version 1.8.0

### AppCenterCrashes

* **[Fix]** Fix a bug where some initialize operations were executed twice.
* **[Fix]** Fix a bug where device information could be null when reading the error report client side.

### AppCenterDistribute

* **[Fix]** Fix a crash that could happen when starting the application.

### AppCenterAnalytics

* **[Feature]** Preparation work for a future change in transmission protocol and endpoint for Analytics data. There is no impact on your current workflow when using App Center.

___

## Version 1.7.0

### AppCenterAnalytics

- **[Feature]** Preparation work for a future change in transmission protocol and endpoint for Analytics data. There is no impact on your current workflow when using App Center.

### AppCenterPush

The Firebase messaging SDK is now a dependency of the App Center Push SDK to be able to support Android P and also prevent features to break after April 2019 based on [this announcement](https://firebase.googleblog.com/2018/04/time-to-upgrade-from-gcm-to-fcm.html).

You need to follow [some migration steps](https://docs.microsoft.com/en-us/appcenter/sdk/push/migration/android) after updating the SDK to actually use Firebase instead of the manual registration mechanism that we are providing. The non Firebase mechanism still works after updating the SDK but you will see a deprecation message, but this will not work on Android P devices until you migrate.

After updating the app to use Firebase, you will also no longer see duplicate notifications when uninstalling and reinstalling the app on the same device and user.

___

## Version 1.6.1

### AppCenter

- **[Feature]** Preparation work for a future change in transmission protocol and endpoint for Analytics data. There is no impact on your current workflow when using App Center.
- **[Improvement]** Enable TLS 1.2 on API levels where it's supported but not enabled by default (API level 16-19, this became a default starting API level 20). Please note we still support Android API level 15 and it uses TLS 1.0.
- **[Improvement]** Gzip is used over HTTPS when request size is larger than 1.4KB.
- **[Fix]** Fix a crash when disabling a module at the same time logs are sent.
- **[Fix]** Fix pretty print JSON in Android P when verbose logging is enabled.

### AppCenterCrashes

- **[Feature]** Enable reporting C/C++ crashes when [Google Breakpad](https://github.com/google/breakpad) is used in the application (Google Breakpad is not distributed by App Center). Please note that there is still work to be done to stabilize this feature in App Center. Stay tuned with our [Changelog](https://docs.microsoft.com/en-us/appcenter/general/changelog) to get updates on NDK crashes support.

___

## Version 1.5.1

### AppCenter

* **[Fix]** Fix a crash when network state changes at same time as SDK initializing.
* **[Fix]** Fix crashes when trying to detect we run on instrumented test environment.
* **[Fix]** Fix a deadlock when setting wrapper SDK information or setting log url while other channel operations performed such as when Crashes is starting.

### AppCenterCrashes

* **[Fix]** Fix reporting crash when process name cannot be determined.

### AppCenterPush

* **[Fix]** Fix notification text being truncated when large and now supports multi-line.

___

## Version 1.5.0

### AppCenterAnalytics

* **[Improvement]** Analytics now allows a maximum of 20 properties by event, each property key and value length can be up to 125 characters long.

### AppCenterPush

* **[Feature]** Configure default notification icon and color using meta-data.
* **[Fix]** Fixes the google.ttl field being considered custom data.
* **[Fix]** Fixes push notification not displayed if Google Play Services too old on the device.
* **[Fix]** Don't crash the application when invalid notification color is pushed.

___

## Version 1.4.0

### AppCenterDistribute

* **[Feature]** Add Session statistics for distribution group.

___

## Version 1.3.0

### AppCenterDistribute

* **[Feature]** Use tester app to enable in-app updates if it's installed.
* **[Feature]** Add reporting of downloads for in-app update.
* **[Improvement]** Add distribution group to all logs that are sent.

___

## Version 1.2.0

### AppCenter

* **[Fix]** Fix events association with crashes.
* **[Fix]** Fix network state detection.
* **[Fix]** Don't retry sending logs on HTTP error 429.
* **[Fix]** Some logs were not sent or discarded correctly on AppCenter enabled/disabled state changes.

### AppCenterCrashes

* **[Improvement]** Increase attachment file size limit from 1.5MB to 7MB.

### AppCenterPush

* **[Fix]** Fix a crash on Android 8.0 (exact version, this does not happen in 8.1) where having an adaptive icon (like launcher icon) would cause crash of the entire system U.I. on push. On Android 8.0 we replace the adaptive icon by a placeholder icon (1 black pixel) to avoid the crash, starting Android 8.1 the adaptive icon is displayed without fallback.

___

## Version 1.1.0

### AppCenter

* **[Feature]** SDK modules can be skipped from being started automatically without code modification during instrumented tests. The SDK now reads `APP_CENTER_DISABLE` variable from `InstrumentationRegistry.getArguments()` and will not start any module if the value is `All` or will just skip starting the services described by a **comma separated list** of the services to exclude from being started. Valid service names for the variable are `Analytics`, `Crashes`, `Distribute` or `Push`. The modules are always started if instrumentation context is not available (like when you build and launch your application normally).

### AppCenterCrashes

* **[Fix]** Fix a crash when sending an attachment larger than 1.4MB. The SDK is still unable to send large attachments in this release but now it does not crash anymore. An error log is printed instead.
* **[Improvement]** Allow wrapper SDKs such as Xamarin to report a managed exception (for example for .NET stack traces) while still saving the exception for client side report as Java Throwable (so the original exception can be read from client side after restart by using the SDK).

### AppCenterDistribute

* **[Improvement]** Updated translations.
* **[Improvement]** Users with app versions that still use Mobile Center can directly upgrade to versions that use this version of App Center, without the need to reinstall.

### AppCenterPush

* **[Improvement]** The Firebase SDK dependency is now optional. If Firebase SDK is not available at runtime, the push registers and generate notifications using only App Center SDK. The Firebase application and servers are still used whether the Firebase SDK is installed into the application or not.

  * The SDK is still compatible with `apply plugin: 'com.google.gms.google-services'` and `google-services.json`, but if you don't use Firebase besides App Center, you can replace that plugin and the json file by a call to `Push.setSenderId` before `AppCenter.start`. The **Sender ID** can be found on the **Cloud Messaging** tab of your Firebase console project settings (same place as the **Server Key**).
  * The SDK is still compatible with `"com.google.firebase:firebase-messaging:$version"` lines. But if you don't use Firebase besides App Center, you can now remove these dependencies.

___

## Version 1.0.0

### General Availability (GA) Announcement.

This version contains **breaking changes** due to the renaming from Mobile Center to App Center. In the unlikely event there was data on the device not sent prior to the update, that data will be discarded.

### AppCenter

* The SDK has been rebranded from Mobile Center to App Center. Please follow [the migration guide](https://review.docs.microsoft.com/en-us/appcenter/sdk/sdk-migration/android?branch=appcenter-ga) to update from an earlier version of Mobile Center SDK.

### AppCenterDistribute

* **[Fix]** The view release notes button was not correctly hidden when no release notes were available.
* **[Fix]** Added missing translations for failed to enable in-app update dialog title and buttons. The main message however is not localized yet as it's extracted from a REST API text response.
* **[Known issue]** When updating an application that uses Mobile Center SDK using the in-app update dialog to an application version that uses AppCenter SDK version, the browser will be re-opened and will fail. User will need to re-install the application from the App Center portal.

___

## Version 0.13.0

* Localize in-app update texts, see [this folder](https://github.com/Microsoft/mobile-center-sdk-android/tree/develop/sdk/mobile-center-distribute/src/main/res) for a list of supported languages.
* When in-app updates are disabled because of side-loading, a new dialog will inform user instead of being stuck on a web page. Dialog actions offer ignoring in-app updates or following a link to re-install from the portal. This new dialog has texts that are not localized yet.
* Fix a bug where a failed version check could trigger reopening the browser in failure to enable in-app updates.
* Add `MobileCenter.getSdkVersion()` API to check Mobile Center SDK version at runtime.

___

## Version 0.12.0

- **[Feature]** New feature that allows to share your applications to anyone with public link.

- **[MISC]** When you update to this release, there will be **potential data loss** if an application installed with previous versions of MobileCenter SDK on devices that has pending logs which are not sent to server yet at the time of the application is being updated.

___

## Version 0.11.2

* Truncate event name and properties automatically instead of skipping them.
* Russian localization for in-app update texts.

___

## Version 0.11.1

Fix a regression in in-app updates from [version 0.11.0](https://github.com/Microsoft/mobile-center-sdk-android/releases/tag/0.11.0) where we could show unknown sources dialog on Android 8 if targeting older versions and unknown sources enabled.

Actually in that scenario, we can't detect if unknown sources are enabled and will just skip that dialog, system dialog will be shown at install time instead.

___

## Version 0.11.0

### Strict mode

This release focuses on fixing strict mode issues (including Android 8 ones).

Since strict mode checks if you spend time reading storage on U.I. thread we had to make the following APIs asynchronous and is thus a **breaking change**:

* `{AnyClass}.isEnabled()`
* `MobileCenter.getInstallId()`
* `Crashes.hasCrashedInLastSession()`

Those APIs returns a `MobileCenterFuture` object that is used to monitor the result, you can either use `get()` or `thenAccept(MobileCenterConsumer)` to either block or get the result via callback.

For symmetry purpose, `{AnyClass}.setEnabled(boolean)` also return a `MobileCenterFuture` object but most users don't need to monitor the result of the operation (consistency of calls sequence is guaranteed even if you don't wait for the change to be persisted).

Also `Crashes.getLastSessionCrashReport` was already asynchronous but signature changed to use the new `MobileCenterFuture` object.

`MobileCenterFuture` is similar to Java 8 `CompletableFuture` but works on Java 7 on any API level and has limited number of methods and does not throw exceptions (and executes the `thenAccept` callback in the U.I. thread).

### Other changes

* Fix a bug on Android 8 where network state could be detected as disconnected while network is available.
* Fix showing unknown sources warning dialog on Distribute on Android 8.
* Update Firebase SDK dependencies in Push to 11.0.2 to avoid conflict with Firebase recent getting started instructions.
* Update internal crash code to make it more compatible with Xamarin.Android and possibly future wrapper SDKs.

___

## Version 0.10.0

* Add `MobileCenter.setCustomProperties` API to segment audiences.
* Fix push and distribute notifications on Android 8 when targeting API level 26.
* Add a new method `Push.checkLaunchedFromNotification` to use in `onNewIntent` if `launchMode` of the activity is not standard to fix push listener when clicking on background push and recycling the activity.
* Fix crashing when calling `{AnyService}.isEnabled()` / or `setEnabled` before `MobileCenter.start`, now always return false before start.
* Fix a bug where 2 sessions could be reported at once when resuming from background.

___

## Version 0.9.0

Add `getErrorAttachments` callback to CrashesListener.

___

## Version 0.8.1

Fix a memory leak in HTTP client.

___

## Version 0.8.0

* Add network state debug logs.
* Add push module relying on Firebase to push notifications to the users of your application.

___

## Version 0.7.0

This version contains bug fixes, improvements and new features.

### Analytics

* **[Misc]** Events have some validation and you will see the following in logs:

    * An error if the event name is null, empty or longer than 256 characters (event is not sent in that case).
    * A warning for invalid event properties (the event is sent but without invalid properties):

       * More than 5 properties per event (in that case we send only 5 of them and log warnings).
       * Property key null, empty or longer than 64 characters.
       * Property value null or longer than 64 characters.

### Distribute

* **[Feature]** New Distribute listener to provide an ability of in-app update customization.
* **[Feature]** New default update dialog with release notes view.
* **[Bug fix]** Fix a crash when failing to download a mandatory update while showing progress dialog.
* **[Bug fix]** Fix duplicate update dialog when a new release is detected after restarting and processing the current update.

___

## Version 0.6.1

- **[Bug fix]** Fix a crash that could happen when application going to background while progress dialog on mandatory update download was displayed.
- **[Bug fix]** Fix a bug where progress dialog could be stuck at 100%.
- **[Improvement]** Offline cache for update dialog.

___

## Version 0.6.0

- **[Feature]** New service called `Distribute` to enable in-app updates for your Mobile Center builds.
- **[Improvement]** The improvement to wait up to 5 seconds for flushing logs to storage on crash is now active even if the Crashes feature is not used.
- **[Bug fix]** `401` HTTP errors (caused by invalid `appSecret`) were retried as a recoverable error. They are now considered unrecoverable.
- **[Misc]** A new log is sent to server when `MobileCenter` is started with the list of `MobileCenter` services that are used in the application.
- **[Misc]** Renamed `setServerUrl` to `setLogUrl`.

___

## Version 0.5.0

**Breaking change**: Remove Crashes APIs related to attachments as it's not supported by backend yet.

___

## Version 0.4.0

- Most of the crash processing is now happening on a background thread when the application restarts, solving multiple strict mode policy issues.
  - As a consequence, the `getLastSessionCrashReport` is now an asynchronous function with a callback (**breaking change**).
- Fix Proguard configuration inside the main AAR file, no Proguard configuration required on application side.
- Fix a race condition crash inside HTTP channel management when counting pending logs.
- Fix other race conditions in HTTP channel management that could lead to inconsistent behavior.
- Fix crash when the default ASyncTask thread pool is saturated when sending HTTP logs (now retries later).
- `StackOverflowError` throwable object for client side inspection is now truncated to `256` frames.
- App secret is now obfuscated in logs when setting verbose log level.
- Threads where crash callbacks are executed is now documented with the support annotations and the behavior is now consistent (either always UI thread or always worker thread depending on the callback).

___

## Version 0.3.3

- Fix a bug where `CrashesListener.onBeforeSending` or `CrashesListener.onSendingFailed` could not be called.
- Truncate `StackOverFlowError` to 256 frames (128 at start and 128 at end) to allow them being reported.
- Retry more https errors due to transient ssl failures when the client or server connectivity is bad.
- On crash, wait 5 seconds for local storage to flush other pending events to disk so that they are not lost.

___

## Version 0.3.2

- Fix empty text attachment being sent along with a binary only attachment.
- Fix logs when enabling or disabling MobileCenter.
- Fix debug logs for user confirmation callbacks.
- Add possibility to add raw stack trace for Xamarin.

___

## Version 0.3.1

- Fix/improve SDK logging.
- Don't validate appSecret against UUID format anymore (server validates appSecret).
- Allow wrapper SDK such as Xamarin to store additional crash data file.

___

## Version 0.3.0

- Rename `initialize` to `configure` in `MobileCenter` methods and logs.
- Fix null pointer exception when disabling a service during an HTTP call.

___

## Version 0.2.0

- Rename Sonoma to MobileCenter.
- Fix a bug that caused crashes to be sent twice if calling Crashes.setEnabled(true) while already enabled.
- New logs in assert level for successful SDK initialization or failed to initialize.
- Allow wrapper SDKs such as Xamarin to label an exception as being generated by the wrapper SDK.

___

## Version 0.1.4

- Remove trackPage/trackException from public APIs and disable automatic page tracking.
- Add assert level logs and a new NONE constant to disable all logs included assert ones.

___

## Version 0.1.3

Refactoring to solve Xamarin bindings issues.

___

## Version 0.1.2

- start_session is sent without sending any page or event
- start_session is sent immediately if re-enabling analytics module while in foreground (only if core was enabled though)

___

## Version 0.1.1

- Calls to SQLite are now asynchronous.
- Fix corner cases in new session detection, especially for single activity applications.

___

## Version 0.1.0

First release of the Sonoma SDK for Android.<|MERGE_RESOLUTION|>--- conflicted
+++ resolved
@@ -9,11 +9,8 @@
 ### App Center Distribute
 
 * **[Fix]** Fix checking a new release if the application was already updated before.
-<<<<<<< HEAD
 * **[Fix]** Fix superfluous register/unregister receiver for installing new release.
-=======
 * **[Fix]** Fix show custom in-app update dialog after opening release details.
->>>>>>> ea8152b8
 
 ### App Center Distribute Play
 
