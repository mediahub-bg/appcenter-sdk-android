--- conflicted
+++ resolved
@@ -2,16 +2,10 @@
 
 ## Version 2.2.0 (Under development)
 
-<<<<<<< HEAD
-### App Center Data
-
-* **[Feature]** Added offline support for `Data.list` operation.
-=======
 ### App Center
 
 * **[Fix]** Check for running in App Center Test will now work when using AndroidX instead of the support library.
 * **[Feature]** Add `AppCenter.isRunningInAppCenterTestCloud` to provide method to check if the application is running in Test Cloud.
->>>>>>> cc9bb77b
 
 ## Version 2.1.0
 
