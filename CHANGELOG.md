# App Center SDK for Android Change Log

## Version 4.2.1 (Under active development)

<<<<<<< HEAD
### App Center Distribute

* **[Fix]** Fix a rare deadlock case when a new version starts downloading and at the same moment the download status is checked.
=======
### App Center

* **[Feature]** Improved `AES` token encryption algorithm using `Encrypt-then-MAC` data authentication approach.
>>>>>>> a172dbf2

___

## Version 4.2.0

### App Center

* **[Fix]** Remove old support libraries for compatibility with apps without enabled Jetifier tool. 
* **[Feature]** Add a `AppCenter.setNetworkRequestsAllowed(bool)` API to block any network requests without disabling the SDK.

### App Center Distribute

* **[Fix]** Fix crash during downloading a new release when `minifyEnabled` settings is `true`.
* **[Fix]** Add a missing tag `android:exported` to the manifest required for Android 12.

___

## Version 4.1.1

### App Center Distribute Play

* **[Fix]** Fix `onNoReleaseAvailable` callback signature.

### App Center Distribute

* **[Fix]** Fix `NullPointerException` occurring when settings dialog was intended to be shown, but there is no foreground activity at that moment.
* **[Fix]** Fix a crash when download manager application was disabled.
* **[Fix]** Fix showing the title in the push notification while downloading a new release.

### App Center Crashes

* **[Fix]** Fix formatting of stack trace in the `ErrorReport`.
* **[Fix]** Fix setting `userId` value in NDK crashes before sending.

___

## Version 4.1.0

### App Center Crashes

* **[Fix]** Fix removing throwable files after rewriting error logs due to small database size.

### App Center Distribute

* **[Feature]** Add `onNoReleaseAvailable` callback to DistributeListener.
* **[Fix]** Fix a crash when the app is trying to open the system settings screen from the background.
* **[Fix]** Fix browser opening when using a private distribution group on Android 11.

___

## Version 4.0.0

### App Center

* **[Breaking change]** Bumping the minimum Android SDK version to 21 API level (Android 5.0), because old Android versions do not support root certificate authority used by App Center and would not get CA certificates updates anymore.

### App Center Crashes

* **[Feature]** Convert the `saveUncaughtException` method to public and return error log identifier when calling it.

### App Center Push

App Center Push has been removed from the SDK and will be [retired on December 31st, 2020](https://devblogs.microsoft.com/appcenter/migrating-off-app-center-push/). 
As an alternative to App Center Push, we recommend you migrate to [Azure Notification Hubs](https://docs.microsoft.com/en-us/azure/notification-hubs/notification-hubs-push-notification-overview) by following the [Push Migration Guide](https://docs.microsoft.com/en-us/appcenter/migration/push/).

___

## Version 3.3.1

### App Center Crashes

* **[Fix]** Fix sending attachments with a `null` text value.

___

## Version 3.3.0

### App Center

* **[Fix]** Fix an `IncorrectContextUseViolation` warning when calculating screen size on Android 11.
* **[Fix]** All SQL commands used in SDK are presented as raw strings to avoid any possible static analyzer's SQL injection false alarms.

### App Center Distribute

* **[Fix]** Fix Distribute can't get updates for Realme devices which use Realme UI.

### App Center Distribute Play

App Center Distribute Play is a package with stubbed APIs for Distribute module to avoid Google Play flagging the application for malicious behavior. It must be used only for build variants which are going to be published on Google Play. See the [public documentation](https://docs.microsoft.com/en-us/appcenter/sdk/distribute/android#remove-in-app-updates-for-google-play-builds) for more details about this change.

___

## Version 3.2.2

### App Center

* **[Fix]** Fix possible delays in UI thread when queueing a large number of events.

___

## Version 3.2.1

### App Center Distribute

* **[Fix]** Fix checking updates when application switches from background to foreground if the SDK was started after `onCreate` callback.

___

## Version 3.2.0

### App Center Crashes

* **[Fix]** Remove the multiple attachments warning as that is now supported by the portal.
* **[Fix]** Change minidump filter to use file extension instead of name.
* **[Fix]** Fix removing minidump files when the sending crash report was discarded.

### App Center Distribute

* **[Feature]** Automatically check for update when application switches from background to foreground (unless automatic checks are disabled).
* **[Fix]** Fix checking for updates after disabling the Distribute module while downloading the release.

___

## Version 3.1.0

### App Center Distribute

* **[Feature]** Add a `disableAutomaticCheckForUpdate` API that needs to be called before SDK start in order to turn off automatic check for update. 
* **[Feature]** Add a `checkForUpdate` API to manually check for update.
* **[Fix]** Fix not checking updates on public track if it was ignored on error while initializing in-app update for private track.

___

## Version 3.0.0

### App Center Auth

App Center Auth is [retired](https://aka.ms/MBaaS-retirement-blog-post) and has been removed from the SDK.

### App Center Data

App Center Data is [retired](https://aka.ms/MBaaS-retirement-blog-post) and has been removed from the SDK.

### App Center

* **[Fix]** Fix infinite recursion when handling encryption errors.

### App Center Crashes

* **[Fix]** Fix incorrect app version when an NDK crash is sent after updating the app.
* **[Behavior change]** Change the path to the minidump directory to use a subfolder in which the current contextual data (device information, etc.) is saved along with the .dmp file.

### App Center Distribute

* **[Feature]** Add `setUpdateTrack`(and `getUpdateTrack`) method to be able to explicitly set either `UpdateTrack.PRIVATE` or `UpdateTrack.PUBLIC` update track. By default, a public distribution group is used. **Breaking change**: To allow users to access releases of private groups you now need to migrate your application to call `Distribute.setUpdateTrack(UpdateTrack.PRIVATE)` before the SDK start. Please read the documentation for more details.
* **[Fix]** Avoid opening browser to check for sign-in information after receiving an SSL error while checking for app updates (which often happens when using a public WIFI).
* **[Fix]** When in-app update permissions become invalid and need to open browser again, updates are no longer postponed after sign-in (if user previously selected the action to postpone for a day).
* **[Fix]** Fix a possible deadlock when activity resumes during background operation for some `Distribute` public APIs like `Distribute.isEnabled()`.

___

## Version 2.5.1

### App Center Crashes

* **[Fix]** Validate error attachment size to avoid server error or out of memory issues (using the documented limit which is 7MB).

___

## Version 2.5.0

### App Center Crashes

* **[Feature]** Add the `Crash.trackError` method to send handled errors (with optional properties and attachments).

### App Center Distribute

* **[Fix]** Fix an in-app update caching issue, where the same version was installed constantly after the 1st successful update (or also if the download was canceled).

___

## Version 2.4.1

### App Center Distribute

* **[Fix]** Fix a crash and improve logging when downloading an update fails on Android 5+.

___

## Version 2.4.0

### App Center Crashes

* **[Behavior change]** Deprecate and remove insecure implementation of `ErrorReport.getThrowable()`, which now always returns `null`. Use the new `ErrorReport.getStackTrace()` as an alternative.

### App Center Data

* **[Fix]** Reduced retries on Data-related operations to fail fast and avoid the perception of calls "hanging".

### App Center Distribute

* **[Fix]** Downloading in-app update APK file has been failing on Android 4.x since TLS 1.2 has been enforced early September. The file is now downloaded using HTTPS direct connection when running on Android 4 instead of relying on system's download manager.
* **[Breaking change]** If your `minSdkVersion` is lower than `19`, Android requires the `WRITE_EXTERNAL_STORAGE` permission to store new downloaded updates. Please refer to the updated documentation site for detailed instructions. This is related to the download fix.

___

## Version 2.3.0

### App Center Auth

* **[Feature]** App Center Auth logging now includes MSAL logs.
* **[Fix]** Redirect URIs are now hidden in logs.

### App Center Crashes

* **[Feature]** Catch "low memory warning" and provide the API to check if it has happened in last session: `Crashes.hasReceivedMemoryWarningInLastSession()`.

### App Center Push

* **[Fix]** Fix confusing information log about the availability of the Firebase SDK.
* **[Fix]** Fix sending the push installation log after delayed start.

___

## Version 2.2.0

### App Center

* **[Fix]** Remove unsecure UUID fallback when UUID generation theorically fails, in reality it never fails.
* **[Fix]** Check for running in App Center Test will now work when using AndroidX instead of the support library.
* **[Feature]** Add `AppCenter.isRunningInAppCenterTestCloud` to provide method to check if the application is running in Test Cloud.

### App Center Crashes

* **[Fix]** The in memory cache of error reports is now cleared when disabling Crashes.

### App Center Data

* **[Feature]** Add support for offline list of documents.
* **[Feature]** Change the default time-to-live (TTL) from 1 day to infinite (never expire).
* **[Fix]** Fix `isExpired` method in `LocalDocument` for incorrect handling of the `TimeToLive.INFINITE` value. 
* **[Feature]** Add `ReadOptions` parameter to the `list` API.
* **[Feature]** Serialize `null` document values.
* **[Fix]** Fix declaring `gson` as a build time dependency instead of runtime.
* **[Fix]** Allow null for `ReadOptions` and `WriteOptions` parameters.

___

## Version 2.1.0

### App Center

* **[Fix]** Handle incorrect usage of `AppCenter.setLogUrl` API to provide readable error message.
* **[Fix]** Fix decrypting values that have been stored for more than a year (such as the in-app update token).

### App Center Analytics

* **[Feature]** Support setting latency of sending events via `Analytics.setTransmissionInterval`.

### App Center Auth

* **[Feature]** Expose the ID Token and Access Token (as raw JWT format) in the `UserInformation` object returned from the sign-in method.
* **[Fix]** Fix missing proguard rules so that the app does not have to specify them.
* **[Fix]** Fix crash on silently refreshing token if initialization of MSAL fails.
* **[Fix]** Fix sign-in before start auth service never ends and blocks every next try.
* **[Breaking change]** The `UserInformation` class has been moved from the `appcenter` module to the `appcenter-auth` module and must now be imported as `import com.microsoft.appcenter.auth.UserInformation`.

### App Center Data

* **[Fix]** Fix an issue where invalid characters in the document ID are accepted at creation time but causing errors while trying to read or delete the document. The characters are `#`, `\`, `/`, `?`, and all whitespaces.

### App Center Crashes

* **[Fix]** Fix a crash that could sometimes occur while processing native crash reports.

### App Center Distribute

* **[Feature]** Add `Distribute.setEnabledForDebuggableBuild(boolean)` method to allow in-app updates in debuggable builds.
* **[Fix]** Fix duplicate in-app update dialog when restarting (or switching) activity quickly after clicking download. Also fixes a crash when choosing "Ask me in a day" in the duplicate dialog.
* **[Fix]** Fix a crash that could occur when downloading the update with a customized dialog and then calling `Distribute.notifyUserConfirmation(UpdateAction.POSTPONE)` right after calling `Distribute.notifyUserConfirmation(UpdateAction.UPDATE)`.
* **[Fix]** Fix a crash that could occur while trying to open the browser on some devices.

### App Center Push

* **[Fix]** Update Firebase dependency and AppCenter push logic to avoid a runtime issue with the latest Firebase messaging version 18.0.0.

___

## Version 2.0.0

Version 2 of the App Center SDK includes two new modules: Auth and Data.

### AppCenterAuth

 App Center Auth is a cloud-based identity management service that enables developers to authenticate application users and manage user identities. The service integrates with other parts of App Center, enabling developers to leverage the user identity to view user data in other services and even send push notifications to users instead of individual devices.

### AppCenterData

The App Center Data service provides functionality enabling developers to persist app data in the cloud in both online and offline scenarios. This enables you to store and manage both user-specific data as well as data shared between users and across platforms.

### AppCenterCrashes

* **[Feature]** After calling `Auth.signIn`, the next crashes are associated with an `accountId` corresponding to the signed in user. This is a different field than the `userId` set by `AppCenter.setUserId`. Calling `Auth.signOut` stops the `accountId` association for the next crashes.

### AppCenterDistribute

* **[Fix]** Fix in-app updates not working on new Samsung devices.

### AppCenterPush

* **[Feature]** After calling `Auth.signIn`, the push installation is associated to the signed in user with an `accountId` and can be pushed by using the `accountId` audience. This is a different field than the `userId` set by `AppCenter.setUserId`. The push installation is also updated on calling `Auth.signOut` to stop the association.
* **[Fix]** Fix updating push installation when setting or unsetting the user identifier by calling `AppCenter.setUserId`.

___

## Version 1.11.4

### AppCenter

* **[Fix]** Fix network connection state tracking issue, which prevented sending data in some restricted networks.
* **[Fix]** Fix possible deadlock on changing network connection state.

### AppCenterDistribute

* **[Fix]** Fix in-app updates not working on devices using Xiaomi MIUI from versions 10 and above.

___

## Version 1.11.3

### AppCenter

* **[Fix]** The SDK normally disables storing and sending logs when SQLite is failing instead of crashing the application. New SQLite APIs were introduced in version 1.9.0 and the new API exceptions were not caught, this is now fixed.

### AppCenterDistribute

* **[Fix]** Fix exception if we receive deep link intent with setup failure before `onStart`.
* **[Fix]** Fix checking updates for applications installed on corporate-owned single-use devices.

___

## Version 1.11.2

### AppCenter

* **[Fix]** Fix TLS 1.2 configuration for some specific devices running API level <21. The bug did not affect all devices running older API levels, only some models/brands, and prevented any data from being sent.

### AppCenterAnalytics

* **[Fix]** Extend the current session instead of starting a new session when sending events from the background. Sessions are also no longer started in background by sending an event or a log from another service such as push, as a consequence the push registration information will be missing from crash events information.

### AppCenterDistribute

* **[Fix]** Fix issue with forcing Chrome to open links when other browsers are the default.

___

## Version 1.11.0

### AppCenter

* **[Feature]** Allow users to set userId that applies to crashes, error and push logs. This feature adds an API, but is not yet supported on the App Center backend.
* **[Fix]** Do not delete old logs when trying to add a log larger than the maximum storage capacity.
* **[Fix]** Fix error detection of `setMaxStorageSize` API if database uses custom page size.
* **[Fix]** Fix minimum storage size verification to match minimum possible value.
* **[Fix]** Fix disabling logging of network state changes according to `AppCenter.getLogLevel`.
* **[Fix]** Fix logs duplication on unstable network.

### AppCenterCrashes

* **[Fix]** Fix a bug where crash data file could leak when the database is full.

### AppCenterPush

* **[Fix]** Fix push foreground listener after re-enabling push service.

___

## Version 1.10.0

### AppCenterAnalytics

* **[Feature]** Add API to specify event persistence priority.

### AppCenterCrashes

* **[Fix]** Preventing stack overflow crash while reading a huge throwable file.

___

## Version 1.9.0

### AppCenter

* **[Feature]** Add a `setMaxStorageSize` API which allows setting a maximum size limit on the local SQLite storage. Previously, up to 300 logs were stored of any size. The default value is 10MB.
* **[Security]** To enforce TLS 1.2 on all HTTPS connections the SDK makes, we are dropping support for API level 15 (which supports only TLS 1.0), the minimum SDK version thus becomes 16. Previous versions of the SDK were already using TLS 1.2 on API level 16+.
* **[Bug fix]** Fix validating and discarding `NaN` and infinite double values when calling `setCustomProperties`.

### AppCenterAnalytics

* **[Feature]** Add `pause`/`resume` APIs which pause/resume sending Analytics logs to App Center.
* **[Feature]** Add support for typed properties. Note that these APIs still convert properties back to strings on the App Center backend. More work is needed to store and display typed properties in the App Center portal. Using the new APIs now will enable future scenarios, but for now the behavior will be the same as it is for current event properties.
* **[Feature]** Preparation work for a future change in transmission protocol and endpoint for Analytics data. There is no impact on your current workflow when using App Center.

___

## Version 1.8.0

### AppCenterCrashes

* **[Fix]** Fix a bug where some initialize operations were executed twice.
* **[Fix]** Fix a bug where device information could be null when reading the error report client side.

### AppCenterDistribute

* **[Fix]** Fix a crash that could happen when starting the application.

### AppCenterAnalytics

* **[Feature]** Preparation work for a future change in transmission protocol and endpoint for Analytics data. There is no impact on your current workflow when using App Center.

___

## Version 1.7.0

### AppCenterAnalytics

- **[Feature]** Preparation work for a future change in transmission protocol and endpoint for Analytics data. There is no impact on your current workflow when using App Center.

### AppCenterPush

The Firebase messaging SDK is now a dependency of the App Center Push SDK to be able to support Android P and also prevent features to break after April 2019 based on [this announcement](https://firebase.googleblog.com/2018/04/time-to-upgrade-from-gcm-to-fcm.html).

You need to follow [some migration steps](https://docs.microsoft.com/en-us/appcenter/sdk/push/migration/android) after updating the SDK to actually use Firebase instead of the manual registration mechanism that we are providing. The non Firebase mechanism still works after updating the SDK but you will see a deprecation message, but this will not work on Android P devices until you migrate.

After updating the app to use Firebase, you will also no longer see duplicate notifications when uninstalling and reinstalling the app on the same device and user.

___

## Version 1.6.1

### AppCenter

- **[Feature]** Preparation work for a future change in transmission protocol and endpoint for Analytics data. There is no impact on your current workflow when using App Center.
- **[Improvement]** Enable TLS 1.2 on API levels where it's supported but not enabled by default (API level 16-19, this became a default starting API level 20). Please note we still support Android API level 15 and it uses TLS 1.0.
- **[Improvement]** Gzip is used over HTTPS when request size is larger than 1.4KB.
- **[Fix]** Fix a crash when disabling a module at the same time logs are sent.
- **[Fix]** Fix pretty print JSON in Android P when verbose logging is enabled.

### AppCenterCrashes

- **[Feature]** Enable reporting C/C++ crashes when [Google Breakpad](https://github.com/google/breakpad) is used in the application (Google Breakpad is not distributed by App Center). Please note that there is still work to be done to stabilize this feature in App Center. Stay tuned with our [Changelog](https://docs.microsoft.com/en-us/appcenter/general/changelog) to get updates on NDK crashes support.

___

## Version 1.5.1

### AppCenter

* **[Fix]** Fix a crash when network state changes at same time as SDK initializing.
* **[Fix]** Fix crashes when trying to detect we run on instrumented test environment.
* **[Fix]** Fix a deadlock when setting wrapper SDK information or setting log url while other channel operations performed such as when Crashes is starting.

### AppCenterCrashes

* **[Fix]** Fix reporting crash when process name cannot be determined.

### AppCenterPush

* **[Fix]** Fix notification text being truncated when large and now supports multi-line.

___

## Version 1.5.0

### AppCenterAnalytics

* **[Improvement]** Analytics now allows a maximum of 20 properties by event, each property key and value length can be up to 125 characters long.

### AppCenterPush

* **[Feature]** Configure default notification icon and color using meta-data.
* **[Fix]** Fixes the google.ttl field being considered custom data.
* **[Fix]** Fixes push notification not displayed if Google Play Services too old on the device.
* **[Fix]** Don't crash the application when invalid notification color is pushed.

___

## Version 1.4.0

### AppCenterDistribute

* **[Feature]** Add Session statistics for distribution group.

___

## Version 1.3.0

### AppCenterDistribute

* **[Feature]** Use tester app to enable in-app updates if it's installed.
* **[Feature]** Add reporting of downloads for in-app update.
* **[Improvement]** Add distribution group to all logs that are sent.

___

## Version 1.2.0

### AppCenter

* **[Fix]** Fix events association with crashes.
* **[Fix]** Fix network state detection.
* **[Fix]** Don't retry sending logs on HTTP error 429.
* **[Fix]** Some logs were not sent or discarded correctly on AppCenter enabled/disabled state changes.

### AppCenterCrashes

* **[Improvement]** Increase attachment file size limit from 1.5MB to 7MB.

### AppCenterPush

* **[Fix]** Fix a crash on Android 8.0 (exact version, this does not happen in 8.1) where having an adaptive icon (like launcher icon) would cause crash of the entire system U.I. on push. On Android 8.0 we replace the adaptive icon by a placeholder icon (1 black pixel) to avoid the crash, starting Android 8.1 the adaptive icon is displayed without fallback.

___

## Version 1.1.0

### AppCenter

* **[Feature]** SDK modules can be skipped from being started automatically without code modification during instrumented tests. The SDK now reads `APP_CENTER_DISABLE` variable from `InstrumentationRegistry.getArguments()` and will not start any module if the value is `All` or will just skip starting the services described by a **comma separated list** of the services to exclude from being started. Valid service names for the variable are `Analytics`, `Crashes`, `Distribute` or `Push`. The modules are always started if instrumentation context is not available (like when you build and launch your application normally).

### AppCenterCrashes

* **[Fix]** Fix a crash when sending an attachment larger than 1.4MB. The SDK is still unable to send large attachments in this release but now it does not crash anymore. An error log is printed instead.
* **[Improvement]** Allow wrapper SDKs such as Xamarin to report a managed exception (for example for .NET stack traces) while still saving the exception for client side report as Java Throwable (so the original exception can be read from client side after restart by using the SDK).

### AppCenterDistribute

* **[Improvement]** Updated translations.
* **[Improvement]** Users with app versions that still use Mobile Center can directly upgrade to versions that use this version of App Center, without the need to reinstall.

### AppCenterPush

* **[Improvement]** The Firebase SDK dependency is now optional. If Firebase SDK is not available at runtime, the push registers and generate notifications using only App Center SDK. The Firebase application and servers are still used whether the Firebase SDK is installed into the application or not.

  * The SDK is still compatible with `apply plugin: 'com.google.gms.google-services'` and `google-services.json`, but if you don't use Firebase besides App Center, you can replace that plugin and the json file by a call to `Push.setSenderId` before `AppCenter.start`. The **Sender ID** can be found on the **Cloud Messaging** tab of your Firebase console project settings (same place as the **Server Key**).
  * The SDK is still compatible with `"com.google.firebase:firebase-messaging:$version"` lines. But if you don't use Firebase besides App Center, you can now remove these dependencies.

___

## Version 1.0.0

### General Availability (GA) Announcement.

This version contains **breaking changes** due to the renaming from Mobile Center to App Center. In the unlikely event there was data on the device not sent prior to the update, that data will be discarded.

### AppCenter

* The SDK has been rebranded from Mobile Center to App Center. Please follow [the migration guide](https://review.docs.microsoft.com/en-us/appcenter/sdk/sdk-migration/android?branch=appcenter-ga) to update from an earlier version of Mobile Center SDK.

### AppCenterDistribute

* **[Fix]** The view release notes button was not correctly hidden when no release notes were available.
* **[Fix]** Added missing translations for failed to enable in-app update dialog title and buttons. The main message however is not localized yet as it's extracted from a REST API text response.
* **[Known issue]** When updating an application that uses Mobile Center SDK using the in-app update dialog to an application version that uses AppCenter SDK version, the browser will be re-opened and will fail. User will need to re-install the application from the App Center portal.

___

## Version 0.13.0

* Localize in-app update texts, see [this folder](https://github.com/Microsoft/mobile-center-sdk-android/tree/develop/sdk/mobile-center-distribute/src/main/res) for a list of supported languages.
* When in-app updates are disabled because of side-loading, a new dialog will inform user instead of being stuck on a web page. Dialog actions offer ignoring in-app updates or following a link to re-install from the portal. This new dialog has texts that are not localized yet.
* Fix a bug where a failed version check could trigger reopening the browser in failure to enable in-app updates.
* Add `MobileCenter.getSdkVersion()` API to check Mobile Center SDK version at runtime.

___

## Version 0.12.0

- **[Feature]** New feature that allows to share your applications to anyone with public link.

- **[MISC]** When you update to this release, there will be **potential data loss** if an application installed with previous versions of MobileCenter SDK on devices that has pending logs which are not sent to server yet at the time of the application is being updated.

___

## Version 0.11.2

* Truncate event name and properties automatically instead of skipping them.
* Russian localization for in-app update texts.

___

## Version 0.11.1

Fix a regression in in-app updates from [version 0.11.0](https://github.com/Microsoft/mobile-center-sdk-android/releases/tag/0.11.0) where we could show unknown sources dialog on Android 8 if targeting older versions and unknown sources enabled.

Actually in that scenario, we can't detect if unknown sources are enabled and will just skip that dialog, system dialog will be shown at install time instead.

___

## Version 0.11.0

### Strict mode

This release focuses on fixing strict mode issues (including Android 8 ones).

Since strict mode checks if you spend time reading storage on U.I. thread we had to make the following APIs asynchronous and is thus a **breaking change**:

* `{AnyClass}.isEnabled()`
* `MobileCenter.getInstallId()`
* `Crashes.hasCrashedInLastSession()`

Those APIs returns a `MobileCenterFuture` object that is used to monitor the result, you can either use `get()` or `thenAccept(MobileCenterConsumer)` to either block or get the result via callback.

For symmetry purpose, `{AnyClass}.setEnabled(boolean)` also return a `MobileCenterFuture` object but most users don't need to monitor the result of the operation (consistency of calls sequence is guaranteed even if you don't wait for the change to be persisted).

Also `Crashes.getLastSessionCrashReport` was already asynchronous but signature changed to use the new `MobileCenterFuture` object.

`MobileCenterFuture` is similar to Java 8 `CompletableFuture` but works on Java 7 on any API level and has limited number of methods and does not throw exceptions (and executes the `thenAccept` callback in the U.I. thread).

### Other changes

* Fix a bug on Android 8 where network state could be detected as disconnected while network is available.
* Fix showing unknown sources warning dialog on Distribute on Android 8.
* Update Firebase SDK dependencies in Push to 11.0.2 to avoid conflict with Firebase recent getting started instructions.
* Update internal crash code to make it more compatible with Xamarin.Android and possibly future wrapper SDKs.

___

## Version 0.10.0

* Add `MobileCenter.setCustomProperties` API to segment audiences.
* Fix push and distribute notifications on Android 8 when targeting API level 26.
* Add a new method `Push.checkLaunchedFromNotification` to use in `onNewIntent` if `launchMode` of the activity is not standard to fix push listener when clicking on background push and recycling the activity.
* Fix crashing when calling `{AnyService}.isEnabled()` / or `setEnabled` before `MobileCenter.start`, now always return false before start.
* Fix a bug where 2 sessions could be reported at once when resuming from background.

___

## Version 0.9.0

Add `getErrorAttachments` callback to CrashesListener.

___

## Version 0.8.1

Fix a memory leak in HTTP client.

___

## Version 0.8.0

* Add network state debug logs.
* Add push module relying on Firebase to push notifications to the users of your application.

___

## Version 0.7.0

This version contains bug fixes, improvements and new features.

### Analytics

* **[Misc]** Events have some validation and you will see the following in logs:

    * An error if the event name is null, empty or longer than 256 characters (event is not sent in that case).
    * A warning for invalid event properties (the event is sent but without invalid properties):

       * More than 5 properties per event (in that case we send only 5 of them and log warnings).
       * Property key null, empty or longer than 64 characters.
       * Property value null or longer than 64 characters.

### Distribute

* **[Feature]** New Distribute listener to provide an ability of in-app update customization.
* **[Feature]** New default update dialog with release notes view.
* **[Bug fix]** Fix a crash when failing to download a mandatory update while showing progress dialog.
* **[Bug fix]** Fix duplicate update dialog when a new release is detected after restarting and processing the current update.

___

## Version 0.6.1

- **[Bug fix]** Fix a crash that could happen when application going to background while progress dialog on mandatory update download was displayed.
- **[Bug fix]** Fix a bug where progress dialog could be stuck at 100%.
- **[Improvement]** Offline cache for update dialog.

___

## Version 0.6.0

- **[Feature]** New service called `Distribute` to enable in-app updates for your Mobile Center builds.
- **[Improvement]** The improvement to wait up to 5 seconds for flushing logs to storage on crash is now active even if the Crashes feature is not used.
- **[Bug fix]** `401` HTTP errors (caused by invalid `appSecret`) were retried as a recoverable error. They are now considered unrecoverable.
- **[Misc]** A new log is sent to server when `MobileCenter` is started with the list of `MobileCenter` services that are used in the application.
- **[Misc]** Renamed `setServerUrl` to `setLogUrl`.

___

## Version 0.5.0

**Breaking change**: Remove Crashes APIs related to attachments as it's not supported by backend yet.

___

## Version 0.4.0

- Most of the crash processing is now happening on a background thread when the application restarts, solving multiple strict mode policy issues.
  - As a consequence, the `getLastSessionCrashReport` is now an asynchronous function with a callback (**breaking change**).
- Fix Proguard configuration inside the main AAR file, no Proguard configuration required on application side.
- Fix a race condition crash inside HTTP channel management when counting pending logs.
- Fix other race conditions in HTTP channel management that could lead to inconsistent behavior.
- Fix crash when the default ASyncTask thread pool is saturated when sending HTTP logs (now retries later).
- `StackOverflowError` throwable object for client side inspection is now truncated to `256` frames.
- App secret is now obfuscated in logs when setting verbose log level.
- Threads where crash callbacks are executed is now documented with the support annotations and the behavior is now consistent (either always UI thread or always worker thread depending on the callback).

___

## Version 0.3.3

- Fix a bug where `CrashesListener.onBeforeSending` or `CrashesListener.onSendingFailed` could not be called.
- Truncate `StackOverFlowError` to 256 frames (128 at start and 128 at end) to allow them being reported.
- Retry more https errors due to transient ssl failures when the client or server connectivity is bad.
- On crash, wait 5 seconds for local storage to flush other pending events to disk so that they are not lost.

___

## Version 0.3.2

- Fix empty text attachment being sent along with a binary only attachment.
- Fix logs when enabling or disabling MobileCenter.
- Fix debug logs for user confirmation callbacks.
- Add possibility to add raw stack trace for Xamarin.

___

## Version 0.3.1

- Fix/improve SDK logging.
- Don't validate appSecret against UUID format anymore (server validates appSecret).
- Allow wrapper SDK such as Xamarin to store additional crash data file.

___

## Version 0.3.0

- Rename `initialize` to `configure` in `MobileCenter` methods and logs.
- Fix null pointer exception when disabling a service during an HTTP call.

___

## Version 0.2.0

- Rename Sonoma to MobileCenter.
- Fix a bug that caused crashes to be sent twice if calling Crashes.setEnabled(true) while already enabled.
- New logs in assert level for successful SDK initialization or failed to initialize.
- Allow wrapper SDKs such as Xamarin to label an exception as being generated by the wrapper SDK.

___

## Version 0.1.4

- Remove trackPage/trackException from public APIs and disable automatic page tracking.
- Add assert level logs and a new NONE constant to disable all logs included assert ones.

___

## Version 0.1.3

Refactoring to solve Xamarin bindings issues.

___

## Version 0.1.2

- start_session is sent without sending any page or event
- start_session is sent immediately if re-enabling analytics module while in foreground (only if core was enabled though)

___

## Version 0.1.1

- Calls to SQLite are now asynchronous.
- Fix corner cases in new session detection, especially for single activity applications.

___

## Version 0.1.0

First release of the Sonoma SDK for Android.<|MERGE_RESOLUTION|>--- conflicted
+++ resolved
@@ -2,15 +2,13 @@
 
 ## Version 4.2.1 (Under active development)
 
-<<<<<<< HEAD
+### App Center
+
+* **[Feature]** Improved `AES` token encryption algorithm using `Encrypt-then-MAC` data authentication approach.
+
 ### App Center Distribute
 
 * **[Fix]** Fix a rare deadlock case when a new version starts downloading and at the same moment the download status is checked.
-=======
-### App Center
-
-* **[Feature]** Improved `AES` token encryption algorithm using `Encrypt-then-MAC` data authentication approach.
->>>>>>> a172dbf2
 
 ___
 
