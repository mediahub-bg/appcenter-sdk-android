--- conflicted
+++ resolved
@@ -8,11 +8,8 @@
 * **[Fix]** Do not delete old logs when trying to add a log larger than the maximum storage capacity.
 * **[Fix]** Fix error detection of `setMaxStorageSize` API if database uses custom page size.
 * **[Fix]** Fix minimum storage size verification to match minimum possible value.
-<<<<<<< HEAD
+* **[Fix]** Fix disabling logging of network state changes according to `AppCenter.getLogLevel`.
 * **[Fix]** Fix logs duplication on unstable network.
-=======
-* **[Fix]** Fix disabling logging of network state changes according to `AppCenter.getLogLevel`.
->>>>>>> 88af1d75
 
 ### AppCenterCrashes
 
