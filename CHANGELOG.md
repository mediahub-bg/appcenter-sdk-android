# App Center SDK for Android Change Log

## Version 2.0.1 (Under development)

<<<<<<< HEAD
=======
### AppCenter

* **[Fix]** Handle incorrect usage of `AppCenter.setLogUrl` API to provide readable error message.

>>>>>>> e368ec6e
### AppCenterData

* **[Fix]** Fix an issue where invalid characters in the document ID are accepted at creation time but causing errors while trying to read or delete the document. The characters are `#`, `\`, `/`, `?`, and all whitespaces.

### AppCenterDistribute

* **[Fix]** Fix a rare crash on downloading the update.

## Version 2.0.0

Version 2 of the App Center SDK includes two new modules: Auth and Data.

### AppCenterAuth

 App Center Auth is a cloud-based identity management service that enables developers to authenticate application users and manage user identities. The service integrates with other parts of App Center, enabling developers to leverage the user identity to view user data in other services and even send push notifications to users instead of individual devices.

### AppCenterData

The App Center Data service provides functionality enabling developers to persist app data in the cloud in both online and offline scenarios. This enables you to store and manage both user-specific data as well as data shared between users and across platforms.

### AppCenterCrashes

* **[Feature]** After calling `Auth.signIn`, the next crashes are associated with an `accountId` corresponding to the signed in user. This is a different field than the `userId` set by `AppCenter.setUserId`. Calling `Auth.signOut` stops the `accountId` association for the next crashes.

### AppCenterDistribute

* **[Fix]** Fix in-app updates not working on new Samsung devices.

### AppCenterPush

* **[Feature]** After calling `Auth.signIn`, the push installation is associated to the signed in user with an `accountId` and can be pushed by using the `accountId` audience. This is a different field than the `userId` set by `AppCenter.setUserId`. The push installation is also updated on calling `Auth.signOut` to stop the association.
* **[Fix]** Fix updating push installation when setting or unsetting the user identifier by calling `AppCenter.setUserId`.

## Version 1.11.4

### AppCenter

* **[Fix]** Fix network connection state tracking issue, which prevented sending data in some restricted networks.
* **[Fix]** Fix possible deadlock on changing network connection state.

### AppCenterDistribute

* **[Fix]** Fix in-app updates not working on devices using Xiaomi MIUI from versions 10 and above.

___

## Version 1.11.3

### AppCenter

* **[Fix]** The SDK normally disables storing and sending logs when SQLite is failing instead of crashing the application. New SQLite APIs were introduced in version 1.9.0 and the new API exceptions were not caught, this is now fixed.

### AppCenterDistribute

* **[Fix]** Fix exception if we receive deep link intent with setup failure before `onStart`.
* **[Fix]** Fix checking updates for applications installed on corporate-owned single-use devices.

___

## Version 1.11.2

### AppCenter

* **[Fix]** Fix TLS 1.2 configuration for some specific devices running API level <21. The bug did not affect all devices running older API levels, only some models/brands, and prevented any data from being sent.

### AppCenterAnalytics

* **[Fix]** Extend the current session instead of starting a new session when sending events from the background. Sessions are also no longer started in background by sending an event or a log from another service such as push, as a consequence the push registration information will be missing from crash events information.

### AppCenterDistribute

* **[Fix]** Fix issue with forcing Chrome to open links when other browsers are the default.

___

## Version 1.11.0

### AppCenter

* **[Feature]** Allow users to set userId that applies to crashes, error and push logs. This feature adds an API, but is not yet supported on the App Center backend.
* **[Fix]** Do not delete old logs when trying to add a log larger than the maximum storage capacity.
* **[Fix]** Fix error detection of `setMaxStorageSize` API if database uses custom page size.
* **[Fix]** Fix minimum storage size verification to match minimum possible value.
* **[Fix]** Fix disabling logging of network state changes according to `AppCenter.getLogLevel`.
* **[Fix]** Fix logs duplication on unstable network.

### AppCenterCrashes

* **[Fix]** Fix a bug where crash data file could leak when the database is full.

### AppCenterPush

* **[Fix]** Fix push foreground listener after re-enabling push service.

___

## Version 1.10.0

### AppCenterAnalytics

* **[Feature]** Add API to specify event persistence priority.

### AppCenterCrashes

* **[Fix]** Preventing stack overflow crash while reading a huge throwable file.

___

## Version 1.9.0

### AppCenter

* **[Feature]** Add a `setMaxStorageSize` API which allows setting a maximum size limit on the local SQLite storage. Previously, up to 300 logs were stored of any size. The default value is 10MB.
* **[Security]** To enforce TLS 1.2 on all HTTPS connections the SDK makes, we are dropping support for API level 15 (which supports only TLS 1.0), the minimum SDK version thus becomes 16. Previous versions of the SDK were already using TLS 1.2 on API level 16+.
* **[Bug fix]** Fix validating and discarding `NaN` and infinite double values when calling `setCustomProperties`.

### AppCenterAnalytics

* **[Feature]** Add `pause`/`resume` APIs which pause/resume sending Analytics logs to App Center.
* **[Feature]** Add support for typed properties. Note that these APIs still convert properties back to strings on the App Center backend. More work is needed to store and display typed properties in the App Center portal. Using the new APIs now will enable future scenarios, but for now the behavior will be the same as it is for current event properties.
* **[Feature]** Preparation work for a future change in transmission protocol and endpoint for Analytics data. There is no impact on your current workflow when using App Center.

___

## Version 1.8.0

### AppCenterCrashes

* **[Fix]** Fix a bug where some initialize operations were executed twice.
* **[Fix]** Fix a bug where device information could be null when reading the error report client side.

### AppCenterDistribute

* **[Fix]** Fix a crash that could happen when starting the application.

### AppCenterAnalytics

* **[Feature]** Preparation work for a future change in transmission protocol and endpoint for Analytics data. There is no impact on your current workflow when using App Center.

___

## Version 1.7.0

### AppCenterAnalytics

- **[Feature]** Preparation work for a future change in transmission protocol and endpoint for Analytics data. There is no impact on your current workflow when using App Center.

### AppCenterPush

The Firebase messaging SDK is now a dependency of the App Center Push SDK to be able to support Android P and also prevent features to break after April 2019 based on [this announcement](https://firebase.googleblog.com/2018/04/time-to-upgrade-from-gcm-to-fcm.html).

You need to follow [some migration steps](https://docs.microsoft.com/en-us/appcenter/sdk/push/migration/android) after updating the SDK to actually use Firebase instead of the manual registration mechanism that we are providing. The non Firebase mechanism still works after updating the SDK but you will see a deprecation message, but this will not work on Android P devices until you migrate.

After updating the app to use Firebase, you will also no longer see duplicate notifications when uninstalling and reinstalling the app on the same device and user.

___

## Version 1.6.1

### AppCenter

- **[Feature]** Preparation work for a future change in transmission protocol and endpoint for Analytics data. There is no impact on your current workflow when using App Center.
- **[Improvement]** Enable TLS 1.2 on API levels where it's supported but not enabled by default (API level 16-19, this became a default starting API level 20). Please note we still support Android API level 15 and it uses TLS 1.0.
- **[Improvement]** Gzip is used over HTTPS when request size is larger than 1.4KB.
- **[Fix]** Fix a crash when disabling a module at the same time logs are sent.
- **[Fix]** Fix pretty print JSON in Android P when verbose logging is enabled.

### AppCenterCrashes

- **[Feature]** Enable reporting C/C++ crashes when [Google Breakpad](https://github.com/google/breakpad) is used in the application (Google Breakpad is not distributed by App Center). Please note that there is still work to be done to stabilize this feature in App Center. Stay tuned with our [Changelog](https://docs.microsoft.com/en-us/appcenter/general/changelog) to get updates on NDK crashes support.

___

## Version 1.5.1

### AppCenter

* **[Fix]** Fix a crash when network state changes at same time as SDK initializing.
* **[Fix]** Fix crashes when trying to detect we run on instrumented test environment.
* **[Fix]** Fix a deadlock when setting wrapper SDK information or setting log url while other channel operations performed such as when Crashes is starting.

### AppCenterCrashes

* **[Fix]** Fix reporting crash when process name cannot be determined.

### AppCenterPush

* **[Fix]** Fix notification text being truncated when large and now supports multi-line.

___

## Version 1.5.0

### AppCenterAnalytics

* **[Improvement]** Analytics now allows a maximum of 20 properties by event, each property key and value length can be up to 125 characters long.

### AppCenterPush

* **[Feature]** Configure default notification icon and color using meta-data.
* **[Fix]** Fixes the google.ttl field being considered custom data.
* **[Fix]** Fixes push notification not displayed if Google Play Services too old on the device.
* **[Fix]** Don't crash the application when invalid notification color is pushed.

___

## Version 1.4.0

### AppCenterDistribute

* **[Feature]** Add Session statistics for distribution group.

___

## Version 1.3.0

### AppCenterDistribute

* **[Feature]** Use tester app to enable in-app updates if it's installed.
* **[Feature]** Add reporting of downloads for in-app update.
* **[Improvement]** Add distribution group to all logs that are sent.

___

## Version 1.2.0

### AppCenter

* **[Fix]** Fix events association with crashes.
* **[Fix]** Fix network state detection.
* **[Fix]** Don't retry sending logs on HTTP error 429.
* **[Fix]** Some logs were not sent or discarded correctly on AppCenter enabled/disabled state changes.

### AppCenterCrashes

* **[Improvement]** Increase attachment file size limit from 1.5MB to 7MB.

### AppCenterPush

* **[Fix]** Fix a crash on Android 8.0 (exact version, this does not happen in 8.1) where having an adaptive icon (like launcher icon) would cause crash of the entire system U.I. on push. On Android 8.0 we replace the adaptive icon by a placeholder icon (1 black pixel) to avoid the crash, starting Android 8.1 the adaptive icon is displayed without fallback.

___

## Version 1.1.0

### AppCenter

* **[Feature]** SDK modules can be skipped from being started automatically without code modification during instrumented tests. The SDK now reads `APP_CENTER_DISABLE` variable from `InstrumentationRegistry.getArguments()` and will not start any module if the value is `All` or will just skip starting the services described by a **comma separated list** of the services to exclude from being started. Valid service names for the variable are `Analytics`, `Crashes`, `Distribute` or `Push`. The modules are always started if instrumentation context is not available (like when you build and launch your application normally).

### AppCenterCrashes

* **[Fix]** Fix a crash when sending an attachment larger than 1.4MB. The SDK is still unable to send large attachments in this release but now it does not crash anymore. An error log is printed instead.
* **[Improvement]** Allow wrapper SDKs such as Xamarin to report a managed exception (for example for .NET stack traces) while still saving the exception for client side report as Java Throwable (so the original exception can be read from client side after restart by using the SDK).

### AppCenterDistribute

* **[Improvement]** Updated translations.
* **[Improvement]** Users with app versions that still use Mobile Center can directly upgrade to versions that use this version of App Center, without the need to reinstall.

### AppCenterPush

* **[Improvement]** The Firebase SDK dependency is now optional. If Firebase SDK is not available at runtime, the push registers and generate notifications using only App Center SDK. The Firebase application and servers are still used whether the Firebase SDK is installed into the application or not.

  * The SDK is still compatible with `apply plugin: 'com.google.gms.google-services'` and `google-services.json`, but if you don't use Firebase besides App Center, you can replace that plugin and the json file by a call to `Push.setSenderId` before `AppCenter.start`. The **Sender ID** can be found on the **Cloud Messaging** tab of your Firebase console project settings (same place as the **Server Key**).
  * The SDK is still compatible with `"com.google.firebase:firebase-messaging:$version"` lines. But if you don't use Firebase besides App Center, you can now remove these dependencies.

___

## Version 1.0.0

### General Availability (GA) Announcement.

This version contains **breaking changes** due to the renaming from Mobile Center to App Center. In the unlikely event there was data on the device not sent prior to the update, that data will be discarded.

### AppCenter

* The SDK has been rebranded from Mobile Center to App Center. Please follow [the migration guide](https://review.docs.microsoft.com/en-us/appcenter/sdk/sdk-migration/android?branch=appcenter-ga) to update from an earlier version of Mobile Center SDK.

### AppCenterDistribute

* **[Fix]** The view release notes button was not correctly hidden when no release notes were available.
* **[Fix]** Added missing translations for failed to enable in-app update dialog title and buttons. The main message however is not localized yet as it's extracted from a REST API text response.
* **[Known issue]** When updating an application that uses Mobile Center SDK using the in-app update dialog to an application version that uses AppCenter SDK version, the browser will be re-opened and will fail. User will need to re-install the application from the App Center portal.

___

## Version 0.13.0

* Localize in-app update texts, see [this folder](https://github.com/Microsoft/mobile-center-sdk-android/tree/develop/sdk/mobile-center-distribute/src/main/res) for a list of supported languages.
* When in-app updates are disabled because of side-loading, a new dialog will inform user instead of being stuck on a web page. Dialog actions offer ignoring in-app updates or following a link to re-install from the portal. This new dialog has texts that are not localized yet.
* Fix a bug where a failed version check could trigger reopening the browser in failure to enable in-app updates.
* Add `MobileCenter.getSdkVersion()` API to check Mobile Center SDK version at runtime.

___

## Version 0.12.0

- **[Feature]** New feature that allows to share your applications to anyone with public link.

- **[MISC]** When you update to this release, there will be **potential data loss** if an application installed with previous versions of MobileCenter SDK on devices that has pending logs which are not sent to server yet at the time of the application is being updated.

___

## Version 0.11.2

* Truncate event name and properties automatically instead of skipping them.
* Russian localization for in-app update texts.

___

## Version 0.11.1

Fix a regression in in-app updates from [version 0.11.0](https://github.com/Microsoft/mobile-center-sdk-android/releases/tag/0.11.0) where we could show unknown sources dialog on Android 8 if targeting older versions and unknown sources enabled.

Actually in that scenario, we can't detect if unknown sources are enabled and will just skip that dialog, system dialog will be shown at install time instead.

___

## Version 0.11.0

### Strict mode

This release focuses on fixing strict mode issues (including Android 8 ones).

Since strict mode checks if you spend time reading storage on U.I. thread we had to make the following APIs asynchronous and is thus a **breaking change**:

* `{AnyClass}.isEnabled()`
* `MobileCenter.getInstallId()`
* `Crashes.hasCrashedInLastSession()`

Those APIs returns a `MobileCenterFuture` object that is used to monitor the result, you can either use `get()` or `thenAccept(MobileCenterConsumer)` to either block or get the result via callback.

For symmetry purpose, `{AnyClass}.setEnabled(boolean)` also return a `MobileCenterFuture` object but most users don't need to monitor the result of the operation (consistency of calls sequence is guaranteed even if you don't wait for the change to be persisted).

Also `Crashes.getLastSessionCrashReport` was already asynchronous but signature changed to use the new `MobileCenterFuture` object.

`MobileCenterFuture` is similar to Java 8 `CompletableFuture` but works on Java 7 on any API level and has limited number of methods and does not throw exceptions (and executes the `thenAccept` callback in the U.I. thread).

### Other changes

* Fix a bug on Android 8 where network state could be detected as disconnected while network is available.
* Fix showing unknown sources warning dialog on Distribute on Android 8.
* Update Firebase SDK dependencies in Push to 11.0.2 to avoid conflict with Firebase recent getting started instructions.
* Update internal crash code to make it more compatible with Xamarin.Android and possibly future wrapper SDKs.

___

## Version 0.10.0

* Add `MobileCenter.setCustomProperties` API to segment audiences.
* Fix push and distribute notifications on Android 8 when targeting API level 26.
* Add a new method `Push.checkLaunchedFromNotification` to use in `onNewIntent` if `launchMode` of the activity is not standard to fix push listener when clicking on background push and recycling the activity.
* Fix crashing when calling `{AnyService}.isEnabled()` / or `setEnabled` before `MobileCenter.start`, now always return false before start.
* Fix a bug where 2 sessions could be reported at once when resuming from background.

___

## Version 0.9.0

Add `getErrorAttachments` callback to CrashesListener.

___

## Version 0.8.1

Fix a memory leak in HTTP client.

___

## Version 0.8.0

* Add network state debug logs.
* Add push module relying on Firebase to push notifications to the users of your application.

___

## Version 0.7.0

This version contains bug fixes, improvements and new features.

### Analytics

* **[Misc]** Events have some validation and you will see the following in logs:

    * An error if the event name is null, empty or longer than 256 characters (event is not sent in that case).
    * A warning for invalid event properties (the event is sent but without invalid properties):

       * More than 5 properties per event (in that case we send only 5 of them and log warnings).
       * Property key null, empty or longer than 64 characters.
       * Property value null or longer than 64 characters.

### Distribute

* **[Feature]** New Distribute listener to provide an ability of in-app update customization.
* **[Feature]** New default update dialog with release notes view.
* **[Bug fix]** Fix a crash when failing to download a mandatory update while showing progress dialog.
* **[Bug fix]** Fix duplicate update dialog when a new release is detected after restarting and processing the current update.

___

## Version 0.6.1

- **[Bug fix]** Fix a crash that could happen when application going to background while progress dialog on mandatory update download was displayed.
- **[Bug fix]** Fix a bug where progress dialog could be stuck at 100%.
- **[Improvement]** Offline cache for update dialog.

___

## Version 0.6.0

- **[Feature]** New service called `Distribute` to enable in-app updates for your Mobile Center builds.
- **[Improvement]** The improvement to wait up to 5 seconds for flushing logs to storage on crash is now active even if the Crashes feature is not used.
- **[Bug fix]** `401` HTTP errors (caused by invalid `appSecret`) were retried as a recoverable error. They are now considered unrecoverable.
- **[Misc]** A new log is sent to server when `MobileCenter` is started with the list of `MobileCenter` services that are used in the application.
- **[Misc]** Renamed `setServerUrl` to `setLogUrl`.

___

## Version 0.5.0

**Breaking change**: Remove Crashes APIs related to attachments as it's not supported by backend yet.

___

## Version 0.4.0

- Most of the crash processing is now happening on a background thread when the application restarts, solving multiple strict mode policy issues.
  - As a consequence, the `getLastSessionCrashReport` is now an asynchronous function with a callback (**breaking change**).
- Fix Proguard configuration inside the main AAR file, no Proguard configuration required on application side.
- Fix a race condition crash inside HTTP channel management when counting pending logs.
- Fix other race conditions in HTTP channel management that could lead to inconsistent behavior.
- Fix crash when the default ASyncTask thread pool is saturated when sending HTTP logs (now retries later).
- `StackOverflowError` throwable object for client side inspection is now truncated to `256` frames.
- App secret is now obfuscated in logs when setting verbose log level.
- Threads where crash callbacks are executed is now documented with the support annotations and the behavior is now consistent (either always UI thread or always worker thread depending on the callback).

___

## Version 0.3.3

- Fix a bug where `CrashesListener.onBeforeSending` or `CrashesListener.onSendingFailed` could not be called.
- Truncate `StackOverFlowError` to 256 frames (128 at start and 128 at end) to allow them being reported.
- Retry more https errors due to transient ssl failures when the client or server connectivity is bad.
- On crash, wait 5 seconds for local storage to flush other pending events to disk so that they are not lost.

___

## Version 0.3.2

- Fix empty text attachment being sent along with a binary only attachment.
- Fix logs when enabling or disabling MobileCenter.
- Fix debug logs for user confirmation callbacks.
- Add possibility to add raw stack trace for Xamarin.

___

## Version 0.3.1

- Fix/improve SDK logging.
- Don't validate appSecret against UUID format anymore (server validates appSecret).
- Allow wrapper SDK such as Xamarin to store additional crash data file.

___

## Version 0.3.0

- Rename `initialize` to `configure` in `MobileCenter` methods and logs.
- Fix null pointer exception when disabling a service during an HTTP call.

___

## Version 0.2.0

- Rename Sonoma to MobileCenter.
- Fix a bug that caused crashes to be sent twice if calling Crashes.setEnabled(true) while already enabled.
- New logs in assert level for successful SDK initialization or failed to initialize.
- Allow wrapper SDKs such as Xamarin to label an exception as being generated by the wrapper SDK.

___

## Version 0.1.4

- Remove trackPage/trackException from public APIs and disable automatic page tracking.
- Add assert level logs and a new NONE constant to disable all logs included assert ones.

___

## Version 0.1.3

Refactoring to solve Xamarin bindings issues.

___

## Version 0.1.2

- start_session is sent without sending any page or event
- start_session is sent immediately if re-enabling analytics module while in foreground (only if core was enabled though)

___

## Version 0.1.1

- Calls to SQLite are now asynchronous.
- Fix corner cases in new session detection, especially for single activity applications.

___

## Version 0.1.0

First release of the Sonoma SDK for Android.<|MERGE_RESOLUTION|>--- conflicted
+++ resolved
@@ -2,20 +2,17 @@
 
 ## Version 2.0.1 (Under development)
 
-<<<<<<< HEAD
-=======
 ### AppCenter
 
 * **[Fix]** Handle incorrect usage of `AppCenter.setLogUrl` API to provide readable error message.
 
->>>>>>> e368ec6e
 ### AppCenterData
 
 * **[Fix]** Fix an issue where invalid characters in the document ID are accepted at creation time but causing errors while trying to read or delete the document. The characters are `#`, `\`, `/`, `?`, and all whitespaces.
 
 ### AppCenterDistribute
 
-* **[Fix]** Fix a rare crash on downloading the update.
+* **[Fix]** Fix a crash that could occur when downloading the update and calling Distribute APIs such as `notifyUserConfirmation`.
 
 ## Version 2.0.0
 
