--- conflicted
+++ resolved
@@ -1,13 +1,8 @@
 // Version constants
 
 ext {
-<<<<<<< HEAD
-    versionCode = 19
+    versionCode = 20
     versionName = '0.9.0'
-=======
-    versionCode = 20
-    versionName = '0.8.2'
->>>>>>> 87be3f17
     minSdkVersion = 15
     targetSdkVersion = 25
     compileSdkVersion = 25
